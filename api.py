from threading import Thread, Timer
from prefect.utilities.asyncutils import sync_compatible
from prefect.context import get_run_context
import asyncio
from flask import Flask, json, request, jsonify
from flask_jwt_extended import get_jwt_identity
from flask_restful import Resource, Api, reqparse
from flask_socketio import join_room
from socketio_instance import socketio
from auth import socket_token_required, token_required
from datetime import datetime, timezone
from uuid import uuid4
from flows import async_enrichment_process, enrichment_flow, hypothesis_flow
from status_tracker import status_tracker, TaskState
from prefect import flow
from prefect.task_runners import ConcurrentTaskRunner
from utils import emit_task_update
from loguru import logger
from summary import process_summary

class EnrichAPI(Resource):
    def __init__(self, enrichr, llm, prolog_query, db):
        self.enrichr = enrichr
        self.llm = llm
        self.prolog_query = prolog_query
        self.db = db

    @token_required
    def get(self, current_user_id):
        # Get the enrich_id from the query parameters
        enrich_id = request.args.get('id')
        if enrich_id:
            # Check user access first
            if not self.db.user_has_enrich_access(current_user_id, enrich_id):
                return {"message": "Enrich not found or access denied."}, 404
            
            # Fetch a specific enrich by enrich_id
            enrich = self.db.get_enrich(current_user_id, enrich_id)
            if not enrich:
                return {"message": "Enrich not found or access denied."}, 404
            return enrich, 200
          
        # Fetch all enrichments for the current user
        enrich = self.db.get_enrich(user_id=current_user_id)
        return enrich, 200

    @token_required
    def post(self, current_user_id):
        args = request.args
        phenotype, variant = args['phenotype'], args['variant']

        existing_hypothesis = self.db.get_hypothesis_by_phenotype_and_variant(current_user_id, phenotype, variant)

        # Define async flow function
        def run_async_flow():
            asyncio.run(async_enrichment_process(
                enrichr=self.enrichr, 
                llm=self.llm, 
                prolog_query=self.prolog_query, 
                db=self.db, 
                current_user_id=current_user_id, 
                phenotype=phenotype, 
                variant=variant, 
                hypothesis_id=existing_hypothesis['id'] if existing_hypothesis else hypothesis_id
            ))

        if existing_hypothesis:
            Thread(target=run_async_flow).start()
            return {"hypothesis_id": existing_hypothesis['id']}, 202
        
        # Generate hypothesis_id immediately
        hypothesis_id = str(uuid4())

        # Store initial hypothesis state
        hypothesis_data = {
            "id": hypothesis_id,
            "phenotype": phenotype,
            "variant": variant,
            "status": "pending",
            "created_at": datetime.now(timezone.utc).isoformat(timespec='milliseconds') + "Z",
            "task_history": [],
        }

        self.db.create_hypothesis(current_user_id, hypothesis_data)

        # Start the thread
        Thread(target=run_async_flow).start()

        
        return {"hypothesis_id": hypothesis_id}, 201
    
         
    @token_required
    def delete(self, current_user_id):
        enrich_id = request.args.get('id')
        if enrich_id:
            result = self.db.delete_enrich(current_user_id, enrich_id)
            return result, 200
        return {"message": "enrich id is required!"}, 400


class HypothesisAPI(Resource):
    def __init__(self, enrichr, prolog_query, llm, db):
        self.enrichr = enrichr
        self.prolog_query = prolog_query
        self.llm = llm
        self.db = db

    @token_required
    def get(self, current_user_id):
        # Get the hypothesis_id from the query parameters
        hypothesis_id = request.args.get('id')

        if hypothesis_id:
            # Fetch a specific hypothesis by hypothesis_id and user_id
            hypothesis = self.db.get_hypotheses(current_user_id, hypothesis_id)
            if not hypothesis:
                return {"message": "Hypothesis not found or access denied."}, 404
            
            # Check if enrichment is complete
            required_fields = ['enrich_id', 'go_id', 'summary', 'graph']
            is_complete = all(field in hypothesis for field in required_fields)
            # Get task history
            task_history = status_tracker.get_history(hypothesis_id)
            for task in task_history:
                task.pop('details', None)  # Remove 'details' if it exists

            # Get only pending tasks from task history
            pending_tasks = [task for task in task_history if task.get('state') == TaskState.STARTED.value]
            last_pending_task = [pending_tasks[-1]] if pending_tasks else [] 
            print(f"last_pending_task: {last_pending_task}")

            if is_complete:
                enrich_id = hypothesis.get('enrich_id')
                # Check user access to enrichment
                if self.db.user_has_enrich_access(current_user_id, enrich_id):
                    enrich_data = self.db.get_enrich(current_user_id, enrich_id)
                    # Remove 'causal_graph' field from enrich_data if it exists
                    if isinstance(enrich_data, dict):
                        enrich_data.pop('causal_graph', None)
                    return {
                        'id': hypothesis_id,
                        'variant': hypothesis.get('variant') or hypothesis.get('variant_id'),
                        'enrich_id': enrich_id,
                        'phenotype': hypothesis['phenotype'],
                        "status": "completed",
                        "created_at": hypothesis.get('created_at'),
                        "result": enrich_data
                    }, 200
                else:
                    return {"message": "Enrichment not found or access denied."}, 404

            latest_state = status_tracker.get_latest_state(hypothesis_id)
            
            status_data = {
                'id': hypothesis_id,
                'variant': hypothesis.get('variant') or hypothesis.get('variant_id'),
                'phenotype': hypothesis['phenotype'],
                'status': 'pending',
                "created_at": hypothesis.get('created_at'),
                'task_history': last_pending_task,
            }
            if 'enrich_id' in hypothesis and hypothesis.get('enrich_id') is not None:
                enrich_id = hypothesis.get('enrich_id')
                status_data['enrich_id'] = enrich_id
                # Check user access before returning enrich data
                if self.db.user_has_enrich_access(current_user_id, enrich_id):
                    enrich_data = self.db.get_enrich(current_user_id, enrich_id)
                    if isinstance(enrich_data, dict):
                        enrich_data.pop('causal_graph', None)
                    status_data['result'] = enrich_data
                

            # Check for failed state
            if latest_state and latest_state.get('state') == 'failed':
                status_data['status'] = 'failed'
                status_data['error'] = latest_state.get('error')

            return status_data, 200

        # Fetch all hypotheses for the current user
        hypotheses = self.db.get_hypotheses(user_id=current_user_id)
        
        # Filter and format the response for all hypotheses
        formatted_hypotheses = []
        for hypothesis in hypotheses:
            # Get only pending tasks from task history
            pending_tasks = [
                task for task in status_tracker.get_history(hypothesis['id']) 
                if task.get('state') == TaskState.STARTED.value
            ]
            last_pending_task = [pending_tasks[-1]] if pending_tasks else []
            
            formatted_hypothesis = {
                'id': hypothesis['id'],
                'phenotype': hypothesis['phenotype'],
                'variant': hypothesis.get('variant') or hypothesis.get('variant_id'),
                'created_at': hypothesis.get('created_at'),
                'status': hypothesis.get('status'),
                'task_history': last_pending_task
            }
            if 'enrich_id' in hypothesis and hypothesis.get('enrich_id') is not None:
                 formatted_hypothesis['enrich_id'] = hypothesis.get('enrich_id')
            if 'biological_context' in hypothesis and hypothesis.get('biological_context') is not None:
                formatted_hypothesis['biological_context'] = hypothesis.get('biological_context')
            if 'causal_gene' in hypothesis and hypothesis.get('causal_gene') is not None:
                formatted_hypothesis['causal_gene'] = hypothesis.get('causal_gene')
            formatted_hypotheses.append(formatted_hypothesis)
            
        return formatted_hypotheses, 200
        # return hypotheses, 200

    @token_required
    def post(self, current_user_id):
        enrich_id = request.args.get('id')
        go_id = request.args.get('go')

        if not enrich_id or not go_id:
            return {"message": "Both enrich_id and go_id are required"}, 400

        # Check if user has access to this enrichment
        if not self.db.user_has_enrich_access(current_user_id, enrich_id):
            return {"message": "Enrichment not found or access denied"}, 404

        # Get the hypothesis associated with this enrichment
        hypothesis = self.db.get_hypothesis_by_enrich(current_user_id, enrich_id)
        if not hypothesis:
            return {"message": "No hypothesis found for this enrichment"}, 404
        
        hypothesis_id = hypothesis['id']
        
        # Run the Prefect flow and return the result
        flow_result = hypothesis_flow(current_user_id, hypothesis_id, enrich_id, go_id, self.db, self.prolog_query, self.llm)

        return flow_result[0], flow_result[1]

    
    @token_required
    def delete(self, current_user_id):
        hypothesis_id = request.args.get('hypothesis_id')
        if hypothesis_id:
            return self.db.delete_hypothesis(current_user_id, hypothesis_id)
        return {"message": "Hypothesis ID is required"}, 400
        
    
class BulkHypothesisDeleteAPI(Resource):
    def __init__(self, db):
        self.db = db
        
    @token_required
    def post(self, current_user_id):
        data = request.get_json()
        
        if not data or 'hypothesis_ids' not in data:
            return {"message": "hypothesis_ids is required in request body"}, 400
            
        hypothesis_ids = data.get('hypothesis_ids')
        
        # Validate the list of IDs
        if not isinstance(hypothesis_ids, list):
            return {"message": "hypothesis_ids must be a list"}, 400
            
        if not hypothesis_ids:
            return {"message": "hypothesis_ids list cannot be empty"}, 400
            
        # Call the bulk delete method
        result, status_code = self.db.bulk_delete_hypotheses(current_user_id, hypothesis_ids)

        return result, status_code

class ChatAPI(Resource):
    def __init__(self, llm, db):
        self.llm = llm
        self.db = db

    @token_required
    def post(self, current_user_id):
        try:
            query = request.form.get('query')
            hypothesis_id = request.form.get('hypothesis_id')

<<<<<<< HEAD
            # Validate hypothesis_id is provided
            if not hypothesis_id:
                return {"error": "hypothesis_id is required"}, 400
            
            # Validate hypothesis_id format (basic UUID validation)
            if not isinstance(hypothesis_id, str) or len(hypothesis_id.strip()) == 0:
                return {"error": "Invalid hypothesis_id format"}, 400

            # Fetch hypothesis data
            hypothesis = self.db.get_hypotheses(current_user_id, hypothesis_id.strip())
            print(f"Hypothesis: {hypothesis}")
            
            if not hypothesis:
                return {"error": "Hypothesis not found or access denied"}, 404

            # Case 1: Only hypothesis_id provided - return summary
            if not query or query.strip() == "":
                # Check if hypothesis has a summary
                summary = hypothesis.get('summary')
                if not summary:
                    return {"error": "No summary available for this hypothesis"}, 404
                
                return {
                    "hypothesis_id": hypothesis_id,
                    "summary": summary
                }, 200

            # Case 2: Both query and hypothesis_id provided - chat with LLM
            graph = hypothesis.get('graph')
            if not graph:
                return {"error": "No graph data available for this hypothesis to chat with"}, 404
                
            response = self.llm.chat(query.strip(), graph)
            return {"response": response}, 200
            
        except Exception as e:
            logger.error(f"Error in ChatAPI: {str(e)}")
            return {"error": "Internal server error occurred"}, 500
=======
        hypothesis = self.db.get_hypotheses(current_user_id, hypothesis_id)
        print(f"Hypothesis: {hypothesis}")
        
        if not hypothesis:
            return {"error": "Hypothesis not found or access denied"}, 404
        
        graph = hypothesis.get('graph')
        response = self.llm.chat(query, graph)
        response = {"response": response}
        return response
    
class SummaryAPI(Resource):
    def __init__(self, db):
        self.db = db


    @token_required
    def get(self, current_user_id):
        summary_id = request.args.get("id")

        if not summary_id:
            return {"message": "summary_id is required"}, 400

        summary = self.db.get_summary(current_user_id, summary_id)

        if not summary:
            return {"message": "Summary not found or access denied."}, 404

        return summary, 200


    # @token_required
    # def post(self, current_user_id):
    #     variant = request.args.get("variant")
    #     hypothesis_id = request.args.get("hypothesis_id")

    #     if not variant:
    #         return {"message": "Variant parameter is required."}, 400
    #     if not hypothesis_id:
    #         return {"message": "Hypothesis ID parameter is required."}, 400

    #     hypothesis = self.db.get_hypotheses(current_user_id, hypothesis_id)
    #     if not hypothesis:
    #         return {"message": "Invalid hypothesis ID."}, 404

    #     # already installed annotators
    #     annotators = request.form.get("annotators", ["clinvar", "cosmic", "biogrid", "clingen"])

    #     return process_summary(variant, annotators, self.db, current_user_id, hypothesis_id)
>>>>>>> 65137549

def init_socket_handlers(db_instance):
    logger.info("Initializing socket handlers...")
    # @socketio.on('connect')
    # def handle_connect():
    #     logger.info("Client connected")
    #     print("Client connected")
    #     return True
    
    @socketio.on('connect')
    @socket_token_required
    def handle_connect(self, current_user_id):
        logger.info(f"Client connected: {current_user_id}")
        client_id = request.sid
        inactivity_timer = Timer(300, lambda: socketio.close_room(client_id))
        inactivity_timer.start()

        return True

    @socketio.on('disconnect')
    def handle_disconnect():
        logger.info("Client disconnected")

    @socketio.on('subscribe_hypothesis')
    @socket_token_required
    def handle_subscribe(data, current_user_id):
        try:
            logger.info(f"Received subscribe request: {data}")
            print(f"Received subscribe request: {data}")
            # Handle both string and dict input
            if isinstance(data, str):
                try:
                    data = json.loads(data)
                except json.JSONDecodeError:
                    logger.error(f"Invalid JSON string: {data}")
                    return {'error': 'Invalid JSON format'}, 400
            
            # Validate input
            if not isinstance(data, dict) or 'hypothesis_id' not in data:
                logger.error(f"Invalid data format: {data}")
                return {'error': 'Expected format: {"hypothesis_id": "value"}'}, 400
                
            hypothesis_id = data.get('hypothesis_id')
            if not hypothesis_id:
                logger.error("Missing hypothesis_id")
                return {'error': 'hypothesis_id is required'}, 400
            
            response_data = {
                'hypothesis_id': hypothesis_id,
                'timestamp': datetime.now(timezone.utc).isoformat(timespec='milliseconds') + "Z",
            }
                
                
            # Join a room specific to this hypothesis
            room = f"hypothesis_{hypothesis_id}"    
            join_room(room)
            logger.info(f"Joined room: {room}")

            # Verify room membership
            rooms = socketio.server.rooms(request.sid)
            logger.info(f"Current rooms for client {request.sid}: {rooms}")
            
            # Get hypothesis data
            hypothesis = db_instance.get_hypotheses(current_user_id, hypothesis_id)
            if not hypothesis:
                logger.error(f"Hypothesis not found: {hypothesis_id}")
                raise ValueError("Hypothesis not found or access denied")

            # Get task history
            task_history = status_tracker.get_history(hypothesis_id)
            response_data['task_history'] = task_history
                
            # Check if hypothesis is complete
            required_fields = ['enrich_id', 'go_id', 'summary', 'graph']
            is_complete = all(field in hypothesis for field in required_fields)  
            
            if is_complete:
                response_data.update({
                    'status': 'completed',
                    'result': hypothesis,
                    'progress': 100
                })
            else:
                latest_state = status_tracker.get_latest_state(hypothesis_id)
                progress = status_tracker.calculate_progress(task_history)
                current_task = latest_state['task'] if latest_state else None
                error = latest_state.get('error') if latest_state and latest_state.get('state') == TaskState.FAILED else None
                
                response_data.update({
                    'status': 'pending',
                    'progress': progress
                })
            if current_task:
                response_data['current_task'] = current_task
            if error:
                response_data['error'] = error
            
            
            logger.info(f"Emitting task_update: {response_data}")
            socketio.emit('task_update', response_data, room=room)
            return {"status": "subscribed", "room": room}
            
        except Exception as e:
            logger.error(f"Error in handle_subscribe: {str(e)}")
            return {"error": str(e)}, 500<|MERGE_RESOLUTION|>--- conflicted
+++ resolved
@@ -279,7 +279,6 @@
             query = request.form.get('query')
             hypothesis_id = request.form.get('hypothesis_id')
 
-<<<<<<< HEAD
             # Validate hypothesis_id is provided
             if not hypothesis_id:
                 return {"error": "hypothesis_id is required"}, 400
@@ -318,57 +317,6 @@
         except Exception as e:
             logger.error(f"Error in ChatAPI: {str(e)}")
             return {"error": "Internal server error occurred"}, 500
-=======
-        hypothesis = self.db.get_hypotheses(current_user_id, hypothesis_id)
-        print(f"Hypothesis: {hypothesis}")
-        
-        if not hypothesis:
-            return {"error": "Hypothesis not found or access denied"}, 404
-        
-        graph = hypothesis.get('graph')
-        response = self.llm.chat(query, graph)
-        response = {"response": response}
-        return response
-    
-class SummaryAPI(Resource):
-    def __init__(self, db):
-        self.db = db
-
-
-    @token_required
-    def get(self, current_user_id):
-        summary_id = request.args.get("id")
-
-        if not summary_id:
-            return {"message": "summary_id is required"}, 400
-
-        summary = self.db.get_summary(current_user_id, summary_id)
-
-        if not summary:
-            return {"message": "Summary not found or access denied."}, 404
-
-        return summary, 200
-
-
-    # @token_required
-    # def post(self, current_user_id):
-    #     variant = request.args.get("variant")
-    #     hypothesis_id = request.args.get("hypothesis_id")
-
-    #     if not variant:
-    #         return {"message": "Variant parameter is required."}, 400
-    #     if not hypothesis_id:
-    #         return {"message": "Hypothesis ID parameter is required."}, 400
-
-    #     hypothesis = self.db.get_hypotheses(current_user_id, hypothesis_id)
-    #     if not hypothesis:
-    #         return {"message": "Invalid hypothesis ID."}, 404
-
-    #     # already installed annotators
-    #     annotators = request.form.get("annotators", ["clinvar", "cosmic", "biogrid", "clingen"])
-
-    #     return process_summary(variant, annotators, self.db, current_user_id, hypothesis_id)
->>>>>>> 65137549
 
 def init_socket_handlers(db_instance):
     logger.info("Initializing socket handlers...")
