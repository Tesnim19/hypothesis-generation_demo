from flask import Flask, request, jsonify
from flask_restful import Resource, Api, reqparse
<<<<<<< HEAD
from auth import token_required, JWT_SECRET_KEY
from datetime import datetime, timedelta
import jwt
from uuid import uuid4

class SignupAPI(Resource):
    def __init__(self, **kwargs):
        self.db = kwargs['db']

    def post(self):
        args = request.get_json()
        email = args.get('email')
        password = args.get('password')

        if not email or not password:
            return {'message': 'email and password are required'}, 400
        
        return self.db.create_user(email, password)

class LoginAPI(Resource):
    def __init__(self, **kwargs):
        self.db = kwargs['db']

    def post(self):
        args = request.get_json()
        email = args.get('email')
        password = args.get('password')

        if not email or not password:
            return {'message': 'email and password are required'}, 400
        response, status = self.db.verify_user(email, password)
        if status == 200:
            user_id = response.get('user_id')
            token = jwt.encode({'user_id': user_id, 'exp': datetime.utcnow() + timedelta(hours=12)}, JWT_SECRET_KEY, algorithm="HS256")
            return jsonify({'token': token})

        return response, status

=======
import json
>>>>>>> 0bc9d6c5

class EnrichAPI(Resource):
    def __init__(self, enrichr, llm, prolog_query, db):
        self.enrichr = enrichr
        self.llm = llm
        self.prolog_query = prolog_query
        self.db = db

    @token_required
    def get(self, current_user_id):
        # Get the enrich_id from the query parameters
        enrich_id = request.args.get('id')
        if enrich_id:
            # Fetch a specific enrich by enrich_id and user_id
            enrich = self.db.get_enrich(current_user_id, enrich_id)
            if not enrich:
                return {"message": "Enrich not found or access denied."}, 404
            return enrich, 200

        # Fetch all hypotheses for the current user
        enrich = self.db.get_enrich(user_id=current_user_id)
        return enrich, 200

    @token_required
    def post(self, current_user_id):
        args = request.args
<<<<<<< HEAD
        phenotype, variant = args['phenotype'], args['variant']
        if self.db.check_enrich(current_user_id, phenotype, variant):
            enrich = self.db.get_enrich_by_phenotype_and_variant(phenotype, variant, current_user_id)
            # Return a 409 status code to notify the user that the enrichment has already been created and exists in the database.
            return {"id": enrich.get('id')}, 409
        
        print(f"Got request for phenotype: {phenotype}, variant: {variant}")
        candidate_genes = self.prolog_query.get_candidate_genes(variant)
        print(f"Candidate genes: {candidate_genes}")
        causal_gene = self.llm.predict_casual_gene(phenotype, candidate_genes)["causal_gene"]
        print(f"Predicted causal gene: {causal_gene}")
        causal_graph, proof = self.prolog_query.get_relevant_gene_proof(variant, causal_gene)

=======
        phenotype, variant_id = args['phenotype'], args['variant']
        print(f"Got request for phenotype: {phenotype}, variant: {variant_id}")
        candidate_genes = self.prolog_query.get_candidate_genes(variant_id)
        print(f"Candidate genes: {candidate_genes}")
        causal_gene = self.llm.predict_casual_gene(phenotype, candidate_genes)["causal_gene"]
        print(f"Predicted causal gene: {causal_gene}")
        causal_graph, proof = self.prolog_query.get_relevant_gene_proof(variant_id, causal_gene)
        
>>>>>>> 0bc9d6c5
        if causal_graph is None:
            print(f"Failed to get proof for causal gene: {causal_gene}. Retrying with proof {proof}")
            # Re-prompt the llm with the proof
            causal_gene = self.llm.predict_casual_gene(phenotype, candidate_genes, rule=proof, prev_gene=causal_gene)["causal_gene"]
            # Re-try proof
<<<<<<< HEAD
            causal_graph, proof = self.prolog_query.get_relevant_gene_proof(variant, causal_gene)
            if causal_graph is None:
                return {"error": "Failed to get proof for causal gene"}
            
        print(f"Predicted causal gene: {causal_gene}")
        enrich_tbl = self.enrichr.run(causal_gene)
        relevant_gos = self.llm.get_relevant_go(phenotype, enrich_tbl)
        enrich_data = {
            "id": str(uuid4()),
            "created_on": datetime.utcnow().isoformat(timespec='milliseconds') + "Z",
            "variant": variant,
            "phenotype": phenotype,
            "causal_gene": causal_gene,
            "GO_terms": relevant_gos,
            "causal_graph": causal_graph
        }
        self.db.create_enrich(current_user_id, enrich_data)
        return {"id": enrich_data["id"]}
    
    @token_required
    def delete(self, current_user_id):
        enrich_id = request.args.get('id')
        if enrich_id:
            return self.db.delete_enrich(current_user_id, enrich_id)
        return {"message": "enrich id is required!"}
=======
            causal_graph, proof = self.prolog_query.get_relevant_gene_proof(variant_id, causal_gene)
            if causal_graph is None:
                return {"error": "Failed to get proof for causal gene"}
        print(f"Predicted causal gene: {causal_gene}")
        enrich_tbl = self.enrichr.run(causal_gene)
        relevant_gos = self.llm.get_relevant_go(phenotype, enrich_tbl)
        return {"causal_gene": causal_gene, "causal_graph": causal_graph, 
                "GO":  relevant_gos}
>>>>>>> 0bc9d6c5

class HypothesisAPI(Resource):
    def __init__(self, enrichr, prolog_query, llm, db):
        self.enrichr = enrichr
        self.prolog_query = prolog_query
        self.llm = llm
        self.db = db

    @token_required
    def get(self, current_user_id):
        # Get the hypothesis_id from the query parameters
        hypothesis_id = request.args.get('id')

<<<<<<< HEAD
        if hypothesis_id:
            # Fetch a specific hypothesis by hypothesis_id and user_id
            hypothesis = self.db.get_hypotheses(current_user_id, hypothesis_id)
            if not hypothesis:
                return {"message": "Hypothesis not found or access denied."}, 404
            return hypothesis, 200

        # Fetch all hypotheses for the current user
        hypotheses = self.db.get_hypotheses(user_id=current_user_id)
        return hypotheses, 200

    @token_required
    def post(self, current_user_id):
        enrich_id = request.args.get('id')
        go_id = request.args.get('go')

        if self.db.check_hypothesis(current_user_id, enrich_id, go_id):
            hypothesis = self.db.get_hypothesis_by_enrich_and_go(enrich_id, go_id, current_user_id)
            summary = hypothesis.get('summary', 'No summary available')
            causal_graph = hypothesis.get('causal_graph', 'No graph available')
            return {"summary": summary, "graph": causal_graph}, 201
                    
        
        enrich_data = self.db.get_enrich(current_user_id, enrich_id)
        if not enrich_data:
            return {"message": "Invalid enrich_id or access denied."}, 404
                
        go_term = [go for go in enrich_data["GO_terms"] if go["id"] == go_id]
        print("this is go term: ", go_term)
        go_name = go_term[0]["name"]
        print("go_name: ", go_name)
        causal_gene = enrich_data['causal_gene']
        print("causal_gene: ", causal_gene)
        variant_id = enrich_data['variant']
        print("variant_id", variant_id)
        phenotype = enrich_data['phenotype']
        print("phenotype: ", phenotype)
        coexpressed_gene_names = go_term[0]["genes"] 
        print("coexpressed_genes: ", coexpressed_gene_names)
        causal_graph = enrich_data['causal_graph']
        print("this is the causal_graph: ", causal_graph)

        # coexpressed_gene_names = coexpressed_genes.split(";")
        causal_gene_id = self.prolog_query.get_gene_ids([causal_gene.lower()])[0]
        coexpressed_gene_ids = self.prolog_query.get_gene_ids([g.lower() for g in coexpressed_gene_names])
        
        print("this is the causal_graph: ", causal_graph)
=======
    def post(self):
        
        # args = request.args
        # causal_gene, causal_graph, go_id, go_name, \
        #     variant_id, coexpressed_genes, phenotype = args['causal_gene'] , args['causal_graph'], \
        #         args['go_id'], args['go_name'], args['variant_id'], \
        #             args['genes'], args['pval'], args['phenotype']
                    
        causal_gene = request.form.get('causal_gene')
        causal_graph = request.form.get('causal_graph')
        go_id = request.form.get('go_id')
        go_name = request.form.get('go_name')
        variant_id = request.form.get('variant_id')
        coexpressed_genes = request.form.get('genes')
        phenotype = request.form.get('phenotype')
                                 
        coexpressed_gene_names = coexpressed_genes.split(";")
        causal_gene_id = self.prolog_query.get_gene_ids([causal_gene.lower()])[0]
        coexpressed_gene_ids = self.prolog_query.get_gene_ids([g.lower() for g in coexpressed_gene_names])
        causal_graph = json.loads(causal_graph)
        
>>>>>>> 0bc9d6c5
        nodes, edges = causal_graph["nodes"], causal_graph["edges"]

        gene_nodes = [n for n in nodes if n["type"] == "gene"]
        gene_ids = [n['id'] for n in gene_nodes]
        gene_entities = [f"gene({id})" for id in gene_ids]
        query = f"maplist(gene_name, {gene_entities}, X)".replace("'", "")
        gene_names = self.prolog_query.execute_query(query)
        for id, name, node in zip(gene_ids, gene_names, gene_nodes):
            node["id"] = id
            node["name"] = name.upper()
        
        variant_nodes = [n for n in nodes if n["type"] == "snp"]
        variant_rsids = [n['id'] for n in variant_nodes]
        variant_entities = [f"snp({id})" for id in variant_rsids]
        query = f"maplist(variant_id, {variant_entities}, X)".replace("'", "")

        variant_ids = self.prolog_query.execute_query(query)
        for variant_id, rsid, node in zip(variant_ids, variant_rsids, variant_nodes):
            variant_id = variant_id.replace("'", "")
            node["id"] = variant_id
            node["name"] = rsid
            source_edges = [e for e in edges if e["source"] == rsid]
            target_edges = [e for e in edges if e["target"] == rsid]
            for edge in source_edges:
                edge["source"] = variant_id
            for edge in target_edges:
                edge["target"] = variant_id
        
        nodes.append({"id": go_id, "type": "go", "name": go_name})
        # phenotype_id = self.prolog_query.execute_query(f"term_name(efo(X), {phenotype})") #TODO: Fix this
        phenotype_id = "EFO_0001073"
        nodes.append({"id": phenotype_id, "type": "phenotype", "name": phenotype})
        edges.append({"source": go_id, "target": phenotype_id, "label": "involved_in"})
        for gene_id, gene_name in zip(coexpressed_gene_ids, coexpressed_gene_names):
            nodes.append({"id": gene_id, "type": "gene", "name": gene_name})
            edges.append({"source": gene_id, "target": go_id, "label": "enriched_in"})
            edges.append({"source": causal_gene_id, "target": gene_id, "label": "coexpressed_with"})

        causal_graph = {"nodes": nodes, "edges": edges}

        summary = self.llm.summarize_graph(causal_graph)
<<<<<<< HEAD

        hypothesis_data = {
            "id": str(uuid4()),
            "enrich_id": enrich_id,
            "go_id": go_id,
            "variant_id": variant_id,
            "phenotype": phenotype,
            "causal_gene": causal_gene,
            "graph": causal_graph,
            "summary": summary,
            "biological_context": ""
        }
        self.db.create_hypothesis(current_user_id, hypothesis_data)
        return {"summary": summary, "graph": causal_graph}, 201
    
    @token_required
    def delete(self, current_user_id):
        hypothesis_id = request.args.get('hypothesis_id')
        if hypothesis_id:
            return self.db.delete_hypothesis(current_user_id, hypothesis_id)
        return {"message": "hypothesis id is required!"}
=======
        response = {"summary": summary, "graph": causal_graph}
        return response
>>>>>>> 0bc9d6c5
    
class ChatAPI(Resource):
    def __init__(self, llm):
        self.llm = llm

    def post(self):
        query = request.form.get('query')
        graph = request.form.get('graph')
        response = self.llm.chat(query, graph)
        response = {"response": response}
        return response<|MERGE_RESOLUTION|>--- conflicted
+++ resolved
@@ -1,6 +1,5 @@
 from flask import Flask, request, jsonify
 from flask_restful import Resource, Api, reqparse
-<<<<<<< HEAD
 from auth import token_required, JWT_SECRET_KEY
 from datetime import datetime, timedelta
 import jwt
@@ -39,9 +38,6 @@
 
         return response, status
 
-=======
-import json
->>>>>>> 0bc9d6c5
 
 class EnrichAPI(Resource):
     def __init__(self, enrichr, llm, prolog_query, db):
@@ -68,7 +64,6 @@
     @token_required
     def post(self, current_user_id):
         args = request.args
-<<<<<<< HEAD
         phenotype, variant = args['phenotype'], args['variant']
         if self.db.check_enrich(current_user_id, phenotype, variant):
             enrich = self.db.get_enrich_by_phenotype_and_variant(phenotype, variant, current_user_id)
@@ -82,22 +77,11 @@
         print(f"Predicted causal gene: {causal_gene}")
         causal_graph, proof = self.prolog_query.get_relevant_gene_proof(variant, causal_gene)
 
-=======
-        phenotype, variant_id = args['phenotype'], args['variant']
-        print(f"Got request for phenotype: {phenotype}, variant: {variant_id}")
-        candidate_genes = self.prolog_query.get_candidate_genes(variant_id)
-        print(f"Candidate genes: {candidate_genes}")
-        causal_gene = self.llm.predict_casual_gene(phenotype, candidate_genes)["causal_gene"]
-        print(f"Predicted causal gene: {causal_gene}")
-        causal_graph, proof = self.prolog_query.get_relevant_gene_proof(variant_id, causal_gene)
-        
->>>>>>> 0bc9d6c5
         if causal_graph is None:
             print(f"Failed to get proof for causal gene: {causal_gene}. Retrying with proof {proof}")
             # Re-prompt the llm with the proof
             causal_gene = self.llm.predict_casual_gene(phenotype, candidate_genes, rule=proof, prev_gene=causal_gene)["causal_gene"]
             # Re-try proof
-<<<<<<< HEAD
             causal_graph, proof = self.prolog_query.get_relevant_gene_proof(variant, causal_gene)
             if causal_graph is None:
                 return {"error": "Failed to get proof for causal gene"}
@@ -123,16 +107,6 @@
         if enrich_id:
             return self.db.delete_enrich(current_user_id, enrich_id)
         return {"message": "enrich id is required!"}
-=======
-            causal_graph, proof = self.prolog_query.get_relevant_gene_proof(variant_id, causal_gene)
-            if causal_graph is None:
-                return {"error": "Failed to get proof for causal gene"}
-        print(f"Predicted causal gene: {causal_gene}")
-        enrich_tbl = self.enrichr.run(causal_gene)
-        relevant_gos = self.llm.get_relevant_go(phenotype, enrich_tbl)
-        return {"causal_gene": causal_gene, "causal_graph": causal_graph, 
-                "GO":  relevant_gos}
->>>>>>> 0bc9d6c5
 
 class HypothesisAPI(Resource):
     def __init__(self, enrichr, prolog_query, llm, db):
@@ -146,7 +120,6 @@
         # Get the hypothesis_id from the query parameters
         hypothesis_id = request.args.get('id')
 
-<<<<<<< HEAD
         if hypothesis_id:
             # Fetch a specific hypothesis by hypothesis_id and user_id
             hypothesis = self.db.get_hypotheses(current_user_id, hypothesis_id)
@@ -194,29 +167,6 @@
         coexpressed_gene_ids = self.prolog_query.get_gene_ids([g.lower() for g in coexpressed_gene_names])
         
         print("this is the causal_graph: ", causal_graph)
-=======
-    def post(self):
-        
-        # args = request.args
-        # causal_gene, causal_graph, go_id, go_name, \
-        #     variant_id, coexpressed_genes, phenotype = args['causal_gene'] , args['causal_graph'], \
-        #         args['go_id'], args['go_name'], args['variant_id'], \
-        #             args['genes'], args['pval'], args['phenotype']
-                    
-        causal_gene = request.form.get('causal_gene')
-        causal_graph = request.form.get('causal_graph')
-        go_id = request.form.get('go_id')
-        go_name = request.form.get('go_name')
-        variant_id = request.form.get('variant_id')
-        coexpressed_genes = request.form.get('genes')
-        phenotype = request.form.get('phenotype')
-                                 
-        coexpressed_gene_names = coexpressed_genes.split(";")
-        causal_gene_id = self.prolog_query.get_gene_ids([causal_gene.lower()])[0]
-        coexpressed_gene_ids = self.prolog_query.get_gene_ids([g.lower() for g in coexpressed_gene_names])
-        causal_graph = json.loads(causal_graph)
-        
->>>>>>> 0bc9d6c5
         nodes, edges = causal_graph["nodes"], causal_graph["edges"]
 
         gene_nodes = [n for n in nodes if n["type"] == "gene"]
@@ -258,7 +208,6 @@
         causal_graph = {"nodes": nodes, "edges": edges}
 
         summary = self.llm.summarize_graph(causal_graph)
-<<<<<<< HEAD
 
         hypothesis_data = {
             "id": str(uuid4()),
@@ -280,10 +229,6 @@
         if hypothesis_id:
             return self.db.delete_hypothesis(current_user_id, hypothesis_id)
         return {"message": "hypothesis id is required!"}
-=======
-        response = {"summary": summary, "graph": causal_graph}
-        return response
->>>>>>> 0bc9d6c5
     
 class ChatAPI(Resource):
     def __init__(self, llm):
