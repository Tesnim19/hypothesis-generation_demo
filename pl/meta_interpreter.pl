--- conflicted
+++ resolved
@@ -1,4 +1,5 @@
 :- module(meta_intepreter, [
+    proof_tree/2,
     proof_tree/2,
     json_proof_tree/2
   ]).
@@ -71,18 +72,19 @@
 mi(true, t(true, true, [])) :- !.
 
 mi((hideme(A), B), PB) :- !,
+mi((hideme(A), B), PB) :- !,
   call(A), mi(B, PB).
 
 mi(hideme((A, B)), t(hideme, hideme, [])) :- !,
   A, B.
 
 mi((A, hideme(B)), PA) :- !,
+mi(hideme((A, B)), t(hideme, hideme, [])) :- !,
+  A, B.
+
+mi((A, hideme(B)), PA) :- !,
   mi(A, PA), call(B).
 
-<<<<<<< HEAD
-=======
-
->>>>>>> 0bc9d6c5
 mi(hideme(X), t(hideme, hideme, [])) :- !,
    call(X).
 
@@ -90,14 +92,25 @@
     copy_term(and(A, B), C),
     mi(A, PA), mi(B, PB).
 
-
-<<<<<<< HEAD
-
-=======
->>>>>>> 0bc9d6c5
+%TODO Fix Me!
+% mi((A;B), t(or, C, [PA, PB])) :- !, %disjunction
+%     copy_term(or(A, B), C),
+%     (mi(A, PA)
+%     ; mi(B, PB)).
+
+% mi((A;_), t(or_left, C, [PA])) :- !,
+%   mi(A, PA).
+
+% mi((_;B), t(or_right, C, [PB])) :- !,
+%     mi(B, PB).
+
+
 mi((A;B), t(or, _, Proof)) :- !,
     findall(ProofA, mi(A, ProofA), ProofAs),
     findall(ProofB, mi(B, ProofB), ProofBs),
+    (ProofAs = [ProofA], ProofBs = [ProofB] -> Proof = [ProofA, ProofB] ;
+     ProofAs = [ProofA] -> Proof = [ProofA] ;
+     ProofBs = [ProofB] -> Proof = [ProofB]).
     (ProofAs = [ProofA], ProofBs = [ProofB] -> Proof = [ProofA, ProofB] ;
      ProofAs = [ProofA] -> Proof = [ProofA] ;
      ProofBs = [ProofB] -> Proof = [ProofB]).
@@ -119,10 +132,6 @@
   C = "subset_of({$X1, $X2,...}, {$Xs1, $Xs2, $Xs3...})",
   R = "{$X1, $X2,...}".
 
-<<<<<<< HEAD
-=======
-
->>>>>>> 0bc9d6c5
 mi(G, t(built_in, G, [])) :- % Check if the goal is a built-in predicate.
     G \= true,
     G \= findall(_, _, _),
@@ -140,13 +149,10 @@
     clause(G, Body, Ref), 
     clause(HeadC, BodyC, Ref),
     % without_hidden(BodyC, BodyF),
+    % without_hidden(BodyC, BodyF),
     copy_term(HeadC :- BodyF, R), 
     mi(Body, P).
 
-<<<<<<< HEAD
-=======
-
->>>>>>> 0bc9d6c5
 rule_body(R, RB) :-
   clause(relevant_gene(G, S), Body, Ref), 
   clause(HeadC, BodyC, Ref), 
@@ -169,7 +175,6 @@
   X \= (_,_),
   X \= hideme(_).
 
-<<<<<<< HEAD
 % explanation_of(true, true) :- !.
 %  %S is a fact
 % % explanation_of(S, S) :- !,
@@ -211,14 +216,11 @@
 %    and_to_list(Term2, List2),
 %    append(List1, List2, List).
 %and_to_list(Term, [Term]).
-=======
->>>>>>> 0bc9d6c5
 
 
 % Predicate to extract terms that do not contain variables or 'hideme(_)'
 extract_ground_terms(Term, List) :-
     extract_terms(Term, List).
-<<<<<<< HEAD
     %extract_terms(Term, AllTerms),
     %exclude(contains_var_or_hideme, AllTerms, FilteredTerms),
     %exclude(is_true_term, FilteredTerms, List).
@@ -226,13 +228,8 @@
 % Recursive helper predicate to extract all terms
 extract_terms(true, []) :- !.
 %extract_terms(hideme(_), []) :- !.
-=======
-
-% Recursive helper predicate to extract all terms
-extract_terms(true, []) :- !.
-% extract_terms(hideme(_), []) :- !.
->>>>>>> 0bc9d6c5
 extract_terms(t(true, true, []), []) :- !.
+extract_terms(t(hideme, hideme, []), []) :- !.
 extract_terms(t(hideme, hideme, []), []) :- !.
 extract_terms(t(built_in, G, []), [G]) :- !.
 extract_terms(t(and, _, SubProof), Terms) :- !,
@@ -242,18 +239,14 @@
 extract_terms(t(or, _, SubProof), Terms) :- !,
     maplist(extract_terms, SubProof, SubTerms),
     flatten(SubTerms, Terms).
-<<<<<<< HEAD
 
 %extract_terms(t(or_right, _, SubProof), Terms) :- !,
 %    maplist(extract_terms, SubProof, SubTerms),
 %    flatten(SubTerms, Terms).
-=======
->>>>>>> 0bc9d6c5
     
 extract_terms(t(_, C, SubProof), Terms) :- !,
     extract_terms(C, Term),
     maplist(extract_terms, SubProof, SubTerms),
-<<<<<<< HEAD
     flatten([Term|SubTerms], Terms),
     %append(Term, FlatSubTerms, Terms).
     
@@ -289,15 +282,6 @@
 % Predicate to extract nodes and edges
 extract_nodes_edges([], [], []).
 extract_nodes_edges([Term|Terms], Nodes, Edges) :-
-=======
-    flatten([Term|SubTerms], Terms).
-    
-extract_terms(Term, [Term]) :- !.
-
-% Predicate to extract nodes and edges
-extract_nodes_edges([], [], []).
-extract_nodes_edges([Term|Terms], Nodes, Edges) :- 
->>>>>>> 0bc9d6c5
     (Term =.. [Relation, Subject, Object]
     ; Term =.. [Relation, Subject, Object, _]), %Todo handle edge properties
     extract_nodes_edges(Terms, NodesTail, EdgesTail),
@@ -307,6 +291,7 @@
 node_to_json(Node, json([id=NodeId, type=Type])) :-
   Node =.. [Type, NodeId].
 
+edge_to_json([label(Relation), source(Subject), target(Object)], json([source=Source, target=Target, label=Relation])) :-
 edge_to_json([label(Relation), source(Subject), target(Object)], json([source=Source, target=Target, label=Relation])) :-
   Subject =.. [_, Source],
   Object =.. [_, Target].
@@ -319,6 +304,7 @@
     JSONGraph = json([nodes=NodesJSON, edges=EdgesJSON]).
 
 proof_tree(A, PT):-
+proof_tree(A, PT):-
   mi(A, PT),
   numbervars(PT).
 
@@ -331,6 +317,7 @@
 
 json_proof_tree(A, Graph) :-
   proof_tree(A, Proof),
+  proof_tree(A, Proof),
   extract_ground_terms(Proof, Terms),
   create_json_graph(Terms, JsonGraph),
   atom_json_term(Graph, JsonGraph, []).
@@ -341,5 +328,6 @@
 :- multifile sandbox:safe_primitive/1.
 
 sandbox:safe_primitive(meta_intepreter:proof_tree(_,_)).
+sandbox:safe_primitive(meta_intepreter:proof_tree(_,_)).
 sandbox:safe_primitive(meta_intepreter:json_proof_tree(_,_)).
 sandbox:safe_primitive(meta_intepreter:rule_body(_,_)).