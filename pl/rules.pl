--- conflicted
+++ resolved
@@ -46,14 +46,11 @@
             in_tad_region(G1, T))).
 
 
-<<<<<<< HEAD
-=======
 in_tad_with(G1, G2) :- 
     hideme((G1 = gene(_),
             G2 = gene(_),
             in_tad_region(G2, T),
             in_tad_region(G1, T))).
->>>>>>> 1c276e4e
 
 % relevant_gene(G, S) :-
 %     eqtl_association(S, G),
