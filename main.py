import argparse
from flask import Flask
from flask_restful import Resource, Api
from flask_socketio import SocketIO
from enrich import Enrich
from semantic_search import SemanticSearch
from llm import LLM
from db import Database
from query_swipl import PrologQuery
<<<<<<< HEAD
from api import EnrichAPI, HypothesisAPI, ChatAPI
from dotenv import load_dotenv
=======
from api import EnrichAPI, HypothesisAPI, ChatAPI, SignupAPI, LoginAPI
>>>>>>> 3a83a32e
import os
from flask_cors import CORS
from flask_jwt_extended import JWTManager
from socketio_instance import socketio

def parse_arguments():
    args = argparse.ArgumentParser()
<<<<<<< HEAD
    args.add_argument("--port", type=int, default=5000)
=======
    args.add_argument("--port", type=int, default=5001)
>>>>>>> 3a83a32e
    args.add_argument("--host", type=str, default="0.0.0.0")
    #LLM arguments
    # args.add_argument("--llm", type=str, default="meta-llama/Meta-Llama-3-8B-Instruct")
    args.add_argument("--embedding-model", type=str, default="w601sxs/b1ade-embed-kd")
    # args.add_argument("--temperature", type=float, default=1.0)
    #Prolog arguments
    args.add_argument("--swipl-host", type=str, default="100.67.47.42")
    args.add_argument("--swipl-port", type=int, default=4242)
    #Enrich arguments
    args.add_argument("--ensembl-hgnc-map", type=str, required=True)
    args.add_argument("--hgnc-ensembl-map", type=str, required=True)
    args.add_argument("--go-map", type=str, required=True)
    return args.parse_args()

def setup_api(args):
    load_dotenv()
    app = Flask(__name__)

    # JWT Configuration
    app.config['JWT_SECRET_KEY'] = os.getenv("JWT_SECRET_KEY")  # Secret key for JWT
    app.config['JWT_TOKEN_LOCATION'] = ['headers']  # Specify where JWT token will be located (default is headers)
    app.config['JWT_HEADER_NAME'] = 'Authorization'  # Default header to find the JWT
    app.config['JWT_HEADER_TYPE'] = 'Bearer'  # 'Bearer' token type

    # Initialize JWTManager
    jwt = JWTManager(app)
    CORS(app)
    api = Api(app)
<<<<<<< HEAD
    socketio.init_app(app)
=======
>>>>>>> 3a83a32e

    # Use environment variables
    mongodb_uri = os.getenv("MONGODB_URI")
    db_name = os.getenv("DB_NAME")

    db = Database(mongodb_uri, db_name)

    enrichr = Enrich(args.ensembl_hgnc_map, args.hgnc_ensembl_map, args.go_map)
    try:
        hf_token = os.environ["HF_TOKEN"]
    except KeyError:
        hf_token = None
    # semantic_search = SemanticSearch(args.embedding_model, hf_token=hf_token)
    prolog_query = PrologQuery(args.swipl_host, args.swipl_port)
    llm = LLM()
    api.add_resource(EnrichAPI, "/enrich", resource_class_kwargs={"enrichr": enrichr, "llm": llm, "prolog_query": prolog_query, "db": db})
    api.add_resource(HypothesisAPI, "/hypothesis", resource_class_kwargs={"enrichr": enrichr, "prolog_query": prolog_query, "llm": llm, "db": db})
    api.add_resource(ChatAPI, "/chat", resource_class_kwargs={"llm": llm})
<<<<<<< HEAD
    
    return app, socketio


def main():
    args = parse_arguments()
    app, socketio = setup_api(args)
    socketio.run(app, host=args.host, port=args.port, debug=True)
=======
    api.add_resource(SignupAPI, '/signup', resource_class_kwargs={'db': db})
    api.add_resource(LoginAPI, '/login', resource_class_kwargs={'db': db})
    return app

def main():
    args = parse_arguments()
    app = setup_api(args)
    app.run(host=args.host, port=args.port, debug=True)
>>>>>>> 3a83a32e

if __name__ == "__main__":
    main()<|MERGE_RESOLUTION|>--- conflicted
+++ resolved
@@ -7,12 +7,8 @@
 from llm import LLM
 from db import Database
 from query_swipl import PrologQuery
-<<<<<<< HEAD
 from api import EnrichAPI, HypothesisAPI, ChatAPI
 from dotenv import load_dotenv
-=======
-from api import EnrichAPI, HypothesisAPI, ChatAPI, SignupAPI, LoginAPI
->>>>>>> 3a83a32e
 import os
 from flask_cors import CORS
 from flask_jwt_extended import JWTManager
@@ -20,11 +16,7 @@
 
 def parse_arguments():
     args = argparse.ArgumentParser()
-<<<<<<< HEAD
     args.add_argument("--port", type=int, default=5000)
-=======
-    args.add_argument("--port", type=int, default=5001)
->>>>>>> 3a83a32e
     args.add_argument("--host", type=str, default="0.0.0.0")
     #LLM arguments
     # args.add_argument("--llm", type=str, default="meta-llama/Meta-Llama-3-8B-Instruct")
@@ -53,10 +45,8 @@
     jwt = JWTManager(app)
     CORS(app)
     api = Api(app)
-<<<<<<< HEAD
     socketio.init_app(app)
-=======
->>>>>>> 3a83a32e
+
 
     # Use environment variables
     mongodb_uri = os.getenv("MONGODB_URI")
@@ -74,8 +64,7 @@
     llm = LLM()
     api.add_resource(EnrichAPI, "/enrich", resource_class_kwargs={"enrichr": enrichr, "llm": llm, "prolog_query": prolog_query, "db": db})
     api.add_resource(HypothesisAPI, "/hypothesis", resource_class_kwargs={"enrichr": enrichr, "prolog_query": prolog_query, "llm": llm, "db": db})
-    api.add_resource(ChatAPI, "/chat", resource_class_kwargs={"llm": llm})
-<<<<<<< HEAD
+    api.add_resource(ChatAPI, "/chat", resource_class_kwargs={"llm": llm}
     
     return app, socketio
 
@@ -84,16 +73,7 @@
     args = parse_arguments()
     app, socketio = setup_api(args)
     socketio.run(app, host=args.host, port=args.port, debug=True)
-=======
-    api.add_resource(SignupAPI, '/signup', resource_class_kwargs={'db': db})
-    api.add_resource(LoginAPI, '/login', resource_class_kwargs={'db': db})
-    return app
 
-def main():
-    args = parse_arguments()
-    app = setup_api(args)
-    app.run(host=args.host, port=args.port, debug=True)
->>>>>>> 3a83a32e
 
 if __name__ == "__main__":
     main()