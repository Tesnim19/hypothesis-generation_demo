import glob
import os
from pathlib import Path
from typing import Dict, Optional
import logging
from flask import json
from prefect import task
from datetime import datetime, timezone
from uuid import uuid4
from socketio_instance import socketio
from status_tracker import status_tracker, TaskState
from utils import emit_task_update
<<<<<<< HEAD
from loguru import logger
=======
import gwaslab as gl
import pandas as pd
import numpy as np
import seaborn as sns
import matplotlib.pyplot as plt
import gzip
import subprocess
from cyvcf2 import VCF, Writer
from prefect import task, flow
from typing import List, Dict, Optional
from rpy2.robjects import default_converter
from rpy2 import robjects
import numpy as np
import contextlib


logging.basicConfig(level=logging.INFO)

# Configure rpy2
try:
    from rpy2.robjects.packages import importr
    import rpy2.robjects as ro
    from rpy2.robjects import pandas2ri, numpy2ri
    from rpy2.robjects.conversion import localconverter
    
    # Activate converters
    numpy2ri.activate()
    pandas2ri.activate()
    
    # Import necessary R packages
    base = importr('base')
    stats = importr('stats')
    
    # Check if packages are available before trying to import
    def check_r_package_available(package_name):
        """Check if an R package is available for import"""
        r_code = f'is.element("{package_name}", installed.packages()[,1])'
        return ro.r(r_code)[0]
    
    # Import analysis packages with proper error handling
    if check_r_package_available('susieR'):
        susieR = importr('susieR')
        HAS_SUSIE = True
        logging.info("SusieR package loaded successfully")
    else:
        logging.warning("The R package 'susieR' is not installed")
        HAS_SUSIE = False
    
    # Check and import vautils and related packages
    HAS_VAUTILS = False
    if check_r_package_available('vautils'):
        try:
            vautils = importr('vautils')
            HAS_VAUTILS = True
            logging.info("vautils package loaded successfully")
        except Exception as e:
            logging.error(f"Error importing vautils: {e}")
    else:
        logging.warning("The R package 'vautils' is not installed. Attempting installation...")
        try:
            # Try to install vautils if not already installed
            ro.r('if(!requireNamespace("remotes", quietly=TRUE)) install.packages("remotes", repos="https://cran.rstudio.com/")')
            ro.r('remotes::install_github("oyhel/vautils", dependencies=TRUE, upgrade="never")')
            vautils = importr('vautils')
            HAS_VAUTILS = True
            logging.info("vautils package installed and loaded successfully")
        except Exception as e:
            logging.error(f"Failed to install vautils: {e}")
    
    # Import other analysis packages
    try:
        dplyr = importr('dplyr')
        readr = importr('readr')
        data_table = importr('data.table')
        logging.info("Additional R analysis packages loaded successfully")
    except Exception as e:
        logging.warning(f"Could not import some R analysis packages: {e}")
    
    # We have rpy2
    HAS_RPY2 = True
    
except ImportError as e:
    logging.warning(f"rpy2 not available: {e}. R-based analyses will not work.")
    HAS_RPY2 = False
    HAS_SUSIE = False
    HAS_VAUTILS = False
>>>>>>> 4f39c12b

### Enrich Tasks
@task(retries=2, cache_policy=None)
def check_enrich(db, current_user_id, phenotype, variant, hypothesis_id):
    try: 
        emit_task_update(
            hypothesis_id=hypothesis_id,
            task_name="Verifying existence of enrichment data",
            state=TaskState.STARTED,
            progress=0  
        )
        
        if db.check_enrich(current_user_id, phenotype, variant):
            enrich = db.get_enrich_by_phenotype_and_variant(phenotype, variant, current_user_id)
            
            emit_task_update(
                hypothesis_id=hypothesis_id,
                task_name="Verifying existence of enrichment data",
                state=TaskState.COMPLETED,
                progress=80,
                details={"found": True, "enrich": enrich}
            )
            return enrich
            
        emit_task_update(
            hypothesis_id=hypothesis_id,
            task_name="Verifying existence of enrichment data",
            state=TaskState.COMPLETED,
            details={"found": False},
            next_task="Getting candidate genes"
        )
        return None
        
    except Exception as e:
        emit_task_update(
            hypothesis_id=hypothesis_id,
            task_name="Verifying existence of enrichment data",
            state=TaskState.FAILED,
            error=str(e)
        )
        raise

@task(retries=2)
def get_candidate_genes(prolog_query, variant, hypothesis_id):
    try:
        emit_task_update(
            hypothesis_id=hypothesis_id,
            task_name="Getting candidate genes",
            state=TaskState.STARTED,
            next_task="Predicting causal gene",
        )

<<<<<<< HEAD
        result = prolog_query.get_candidate_genes(variant)
=======
        print("Executing: get candidate genes")
        # result = prolog_query.get_candidate_genes(variant)
        # mock
        result = ['MMP2', 'RPGRIP1L', 'FTO', 'IRX6', 'IRX5', 'IRX3']
>>>>>>> 4f39c12b

        emit_task_update(
            hypothesis_id=hypothesis_id,
            task_name="Getting candidate genes",
            state=TaskState.COMPLETED,
            details={"genes_count": len(result)}
        )
        return result
    
    except Exception as e:
        emit_task_update(
            hypothesis_id=hypothesis_id,
            task_name="Getting candidate genes",
            state=TaskState.FAILED,
            error=str(e)
        )
        raise

@task(retries=2)
def predict_causal_gene(llm, phenotype, candidate_genes, hypothesis_id):
    try:
        emit_task_update(
            hypothesis_id=hypothesis_id,
            task_name="Predicting causal gene",
            state=TaskState.STARTED,
            next_task="Getting relevant gene proof"
        )

        logger.info("Executing: predict causal gene")
        result = llm.predict_casual_gene(phenotype, candidate_genes)["causal_gene"]

        emit_task_update(
            hypothesis_id=hypothesis_id,
            task_name="Predicting causal gene",
            state=TaskState.COMPLETED,
            details={"predicted_gene": result}
        )
        return result
    except Exception as e:
        emit_task_update(
            hypothesis_id=hypothesis_id,
            task_name="Predicting causal gene",
            state=TaskState.FAILED,
            error=str(e)
        )
        raise

@task(retries=2)
def get_relevant_gene_proof(prolog_query, variant, causal_gene, hypothesis_id):
    try:
        emit_task_update(
            hypothesis_id=hypothesis_id,
            task_name="Getting relevant gene proof",
            state=TaskState.STARTED,
            next_task="Creating enrich data"
        )

<<<<<<< HEAD
        logger.info("Executing: get relevant gene proof")
        result = prolog_query.get_relevant_gene_proof(variant, causal_gene)

=======
        print("Executing: get relevant gene proof")
        # result = prolog_query.get_relevant_gene_proof(variant, causal_gene)
        # mock
        result = (None, 'user:relevant_gene(A,B):-eqtl_association(B,A),in_tad_with(B,A),in_regulatory_region(B,C),associated_with(C,D),alters_tfbs(B,E,A),regulates(E,A),binds_to(E,F),overlaps_with(F,C),hideme([!])')
>>>>>>> 4f39c12b
        emit_task_update(
            hypothesis_id=hypothesis_id,
            task_name="Getting relevant gene proof",
            state=TaskState.COMPLETED,
            details={"relevant_gene_proof": result}
        )
        return result
    except Exception as e:
        emit_task_update(
            hypothesis_id=hypothesis_id,
            task_name="Getting relevant gene proof",
            state=TaskState.FAILED,
            next_task="Retrying to predict causal gene",
            error=str(e)          
        )
        raise

@task(retries=2)
def retry_predict_causal_gene(llm, phenotype, candidate_genes, proof, causal_gene, hypothesis_id):
    try:
        emit_task_update(
            hypothesis_id=hypothesis_id,
            task_name="Retrying to predict causal gene",
            state=TaskState.RETRYING,
            next_task="Retrying to get relevant gene proof"
        )

        logger.info(f"Retrying predict causal gene with proof: {proof}")
        result = llm.predict_casual_gene(phenotype, candidate_genes, rule=proof, prev_gene=causal_gene)["causal_gene"]

        emit_task_update(
            hypothesis_id=hypothesis_id,
            task_name="Retrying to predict causal gene",
            state=TaskState.COMPLETED,
            details={"retry_predict_causal_gene": result}
        )
        return result
    except Exception as e:
        emit_task_update(
            hypothesis_id=hypothesis_id,
            task_name="Retrying to predict causal gene",
            state=TaskState.FAILED,
            error=str(e)          
        )
        raise

@task(retries=2)
def retry_get_relevant_gene_proof(prolog_query, variant, causal_gene, hypothesis_id):
    try:
        emit_task_update(
            hypothesis_id=hypothesis_id,
            task_name="Retrying to get relevant gene proof",
            state=TaskState.RETRYING,
            next_task="Creating enrich data"
        )

<<<<<<< HEAD
        logger.info("Retrying get relevant gene proof")
        result = prolog_query.get_relevant_gene_proof(variant, causal_gene)
=======
        print("Retrying get relevant gene proof")
        # result = prolog_query.get_relevant_gene_proof(variant, causal_gene)
        # mock
        result = (None, 'user:relevant_gene(A,B):-eqtl_association(B,A),in_tad_with(B,A),in_regulatory_region(B,C),associated_with(C,D),alters_tfbs(B,E,A),regulates(E,A),binds_to(E,F),overlaps_with(F,C),hideme([!])')

>>>>>>> 4f39c12b
       
        emit_task_update(
            hypothesis_id=hypothesis_id,
            task_name="Retrying to get relevant gene proof",
            state=TaskState.COMPLETED,
            details={"retry_relevant_gene_proof": result}
        ) 
        return result
    except Exception as e:
        emit_task_update(
            hypothesis_id=hypothesis_id,
            task_name="Retrying to get relevant gene proof",
            state=TaskState.FAILED,
            error=str(e)          
        )
        raise

@task(cache_policy=None)
def create_enrich_data(db, variant, phenotype, causal_gene, relevant_gos, causal_graph, current_user_id, hypothesis_id):
    try:
        emit_task_update(
            hypothesis_id=hypothesis_id,
            task_name="Creating enrich data",
            state=TaskState.STARTED
        )

        logger.info("Creating enrich data in the database")
        enrich_data = {
            "id": str(uuid4()),
            "created_at": datetime.now(timezone.utc).isoformat(timespec='milliseconds') + "Z",
            "variant": variant,
            "phenotype": phenotype,
            "causal_gene": causal_gene,
            "GO_terms": relevant_gos,
            "causal_graph": causal_graph
        }
        db.create_enrich(current_user_id, enrich_data)

        emit_task_update(
            hypothesis_id=hypothesis_id,
            task_name="Creating enrich data",
            state=TaskState.COMPLETED,
            details={"enrichment_id": enrich_data["id"]}
        )
        
        hypothesis_history = status_tracker.get_history(hypothesis_id)
        logger.info("Updating hypothesis in the database...")
        hypothesis_data = {
                "task_history": hypothesis_history,
            }
        db.update_hypothesis(hypothesis_id, hypothesis_data)

        return enrich_data["id"]
    except Exception as e:
        emit_task_update(
            hypothesis_id=hypothesis_id,
            task_name="Creating enrich data",
            state=TaskState.FAILED,
            error=str(e)          
        )
        raise

### Hypothesis Tasks
@task(cache_policy=None, retries=2)
def check_hypothesis(db, current_user_id, enrich_id, go_id, hypothesis_id):
    try:
        emit_task_update(
            hypothesis_id=hypothesis_id,
            task_name="Verifying existence of hypothesis data",
            state=TaskState.STARTED,
            next_task="Getting enrichement data"
        )

        logger.info("Checking hypothesis data")
        if db.check_hypothesis(current_user_id, enrich_id, go_id):
            hypothesis = db.get_hypothesis_by_enrich_and_go(enrich_id, go_id, current_user_id)
            emit_task_update(
                hypothesis_id=hypothesis_id,
                task_name="Verifying existence of hypothesis data",
                state=TaskState.COMPLETED,
                progress=100,
                details={"found": True, "hypothesis": hypothesis}
            )
            return hypothesis
        
        emit_task_update(
            hypothesis_id=hypothesis_id,
            task_name="Verifying existence of hypothesis data",
            state=TaskState.COMPLETED,
            details={"found": False}
        )
        return None
    except Exception as e:
        emit_task_update(
            hypothesis_id=hypothesis_id,
<<<<<<< HEAD
            task_name="Verifying existence of hypothesis data",
=======
            task_name="Verifying existance of hypothesis data",
>>>>>>> 4f39c12b
            state=TaskState.FAILED,
            error=str(e)          
        )
        raise

@task(cache_policy=None, retries=2)
def get_enrich(db, current_user_id, enrich_id, hypothesis_id):
    try:
        emit_task_update(
            hypothesis_id=hypothesis_id,
            task_name="Getting enrichement data",
            state=TaskState.STARTED,
            next_task="Getting gene data"
        )

        logger.info("Fetching enrich data...")
        result = db.get_enrich(current_user_id, enrich_id)

        emit_task_update(
            hypothesis_id=hypothesis_id,
            task_name="Getting enrichement data",
            state=TaskState.COMPLETED,
            details={"get_enrich": result}
        )
        return result

    except Exception as e:
        emit_task_update(
            hypothesis_id=hypothesis_id,
            task_name="Getting enrichement data",
            state=TaskState.FAILED,
            error=str(e)          
        )
        raise

@task(retries=2)
# def get_gene_ids(prolog_query, gene_names, hypothesis_id):
def get_gene_ids(name, hypothesis_id):
    try:
        emit_task_update(
            hypothesis_id=hypothesis_id,
            task_name="Getting gene data",
            state=TaskState.STARTED,
            next_task="Querying gene data"
        )
<<<<<<< HEAD

        logger.info("Fetching gene IDs...")
        result = prolog_query.get_gene_ids(gene_names)
=======
        print("Fetching gene IDs...")
        if name == 1:
            result = ['ensg00000140718']
        elif name == 2:
            result = ['ensg00000143799', 'ensg00000176485', 'ensg00000132170']

        
        # result = prolog_query.get_gene_ids(gene_names)
>>>>>>> 4f39c12b

        emit_task_update(
            hypothesis_id=hypothesis_id,
            task_name="Getting gene data",
            state=TaskState.COMPLETED,
            details={"get_gene_ids": result}
        )
        return result
    except Exception as e:
        emit_task_update(
            hypothesis_id=hypothesis_id,
            task_name="Getting gene data",
            state=TaskState.FAILED,
            error=str(e)          
        )
        raise

@task(retries=2)
def execute_gene_query(prolog_query, query, hypothesis_id):
    try:
        emit_task_update(
            hypothesis_id=hypothesis_id,
            task_name="Querying gene data",
            state=TaskState.STARTED,
            next_task="Querying variant data"
        )

<<<<<<< HEAD
        logger.info("Executing Prolog query to retrieve gene names...")
        result = prolog_query.execute_query(query)
=======
        print("Executing Prolog query to retrieve gene names...")
        # result = prolog_query.execute_query(query)
        # mock
        result = ['irx3', 'irx3', 'fto', 'foxa2', 'foxa2', 'irx3', 'foxa2']
>>>>>>> 4f39c12b

        emit_task_update(
            hypothesis_id=hypothesis_id,
            task_name="Querying gene data",
            state=TaskState.COMPLETED,
            details={"execute_gene_query": result}
        )
        return result
    except Exception as e:
        emit_task_update(
            hypothesis_id=hypothesis_id,
            task_name="Querying gene data",
            state=TaskState.FAILED,
            error=str(e)          
        )
        raise

@task(retries=2)
def execute_variant_query(prolog_query, query, hypothesis_id):
    try:
        emit_task_update(
            hypothesis_id=hypothesis_id,
            task_name="Querying variant data",
            state=TaskState.STARTED,
            next_task="Querying phenotype data"
        )
<<<<<<< HEAD
        logger.info("Executing Prolog query to retrieve variant ids...")
        result = prolog_query.execute_query(query)
=======
        print("Executing Prolog query to retrieve variant ids...")
        # result = prolog_query.execute_query(query)
        # mock
        result = ["chr16:53767042-53767042-'T'>'C'", "chr16:53767042-53767042-'T'>'C'", "chr16:53767042-53767042-'T'>'C'", "chr16:53767042-53767042-'T'>'C'"]
>>>>>>> 4f39c12b

        emit_task_update(
            hypothesis_id=hypothesis_id,
            task_name="Querying variant data",
            state=TaskState.COMPLETED,
            details={"execute_variant_query": result}
        )
        return result
    except Exception as e:
        emit_task_update(
            hypothesis_id=hypothesis_id,
            task_name="Querying variant data",
            state=TaskState.FAILED,
            error=str(e)          
        )
        raise

@task(retries=2)
def execute_phenotype_query(prolog_query, phenotype, hypothesis_id):
    try:
        emit_task_update(
            hypothesis_id=hypothesis_id,
            task_name="Querying phenotype data",
            state=TaskState.STARTED,
            next_task="Generating graph summary"
        )
<<<<<<< HEAD
        logger.info("Executing Prolog query to retrieve phenotype id...")
        result = prolog_query.execute_query(f"term_name(efo(X), {phenotype})")
=======
        print("Executing Prolog query to retrieve phenotype id...")
        # result = prolog_query.execute_query(f"term_name(efo(X), {phenotype})")
        # mock
        result = 'go_1902418'
>>>>>>> 4f39c12b

        emit_task_update(
            hypothesis_id=hypothesis_id,
            task_name="Querying phenotype data",
            state=TaskState.COMPLETED,
            details={"execute_phenotype_query": result}
        )
        return result
    except Exception as e:
        emit_task_update(
            hypothesis_id=hypothesis_id,
            task_name="Querying phenotype data",
            state=TaskState.FAILED,
            error=str(e)          
        )
        raise

@task(retries=2)
def summarize_graph(llm, causal_graph, hypothesis_id):
    try:
        emit_task_update(
            hypothesis_id=hypothesis_id,
            task_name="Generating graph summary",
            state=TaskState.STARTED,
            next_task="Generating hypothesis"
        )

        logger.info("Summarizing causal graph...")
        result = llm.summarize_graph(causal_graph)

        emit_task_update(
            hypothesis_id=hypothesis_id,
            task_name="Generating graph summary",
            state=TaskState.COMPLETED,
            details={"summarize_graph": result}
        )
        return result
    except Exception as e:
        emit_task_update(
            hypothesis_id=hypothesis_id,
            task_name="Generating graph summary",
            state=TaskState.FAILED,
            error=str(e)          
        )
        raise

@task(cache_policy=None, retries=2)
def create_hypothesis(db, enrich_id, go_id, variant_id, phenotype, causal_gene, causal_graph, summary, current_user_id, hypothesis_id):
    try:
        emit_task_update(
            hypothesis_id=hypothesis_id,
            task_name="Generating hypothesis",
            state=TaskState.STARTED,
            details={"go_id": go_id}
        )
        hypothesis_history = status_tracker.get_history(hypothesis_id)
        logger.info("Creating hypothesis in the database...")
        hypothesis_data = {
                "enrich_id": enrich_id,
                "go_id": go_id,
                "variant": variant_id,
                "phenotype": phenotype,
                "causal_gene": causal_gene,
                "graph": causal_graph,
                "summary": summary,
                "biological_context": "",
                "status": "completed",
                "task_history": hypothesis_history,
            }
        db.update_hypothesis(hypothesis_id, hypothesis_data)

        emit_task_update(
            hypothesis_id=hypothesis_id,
            task_name="Generating hypothesis",
            state=TaskState.COMPLETED,
            details={
                "status": "completed",
                "result": hypothesis_data  # Include the complete result
            }
        )
        hypothesis_history = status_tracker.get_history(hypothesis_id)
        print("Updating hypothesis in the database...")
        hypothesis_data = {
                "task_history": hypothesis_history,
            }
        db.update_hypothesis(hypothesis_id, hypothesis_data)
        
        return hypothesis_id
    except Exception as e:
        emit_task_update(
            hypothesis_id=hypothesis_id,
            task_name="Generating hypothesis",
            state=TaskState.FAILED,
            error=str(e)          
        )
        raise

@task(cache_policy=None)
def load_gwas_data(file_path):
    """
    Load GWAS data from a compressed TSV file using chunked reading for memory efficiency.
    For large files (>500MB), this approach prevents loading the entire file into memory at once.
    """
    # Determine if file is gzipped by extension
    is_gzipped = file_path.endswith('.gz') or file_path.endswith('.bgz')
    
    # Check file size
    file_size = os.path.getsize(file_path)
    file_size_mb = file_size / (1024*1024)
    print(f"[GWAS] Processing GWAS file of size: {file_size_mb:.2f} MB")
    
    # Set chunk size based on file size - larger chunks for smaller files
    if file_size > 500 * 1024 * 1024:  # For files > 500MB
        chunk_size = 100_000  # Smaller chunks for very large files
    elif file_size > 100 * 1024 * 1024:  # For files > 100MB
        chunk_size = 250_000
    else:
        chunk_size = 500_000  # Larger chunks for smaller files
    
    start_time = datetime.now()
    try:
        # For smaller files, read all at once to avoid overhead
        if file_size < 50 * 1024 * 1024:  # < 50MB
            print(f"[GWAS] Small file detected, reading all at once")
            if is_gzipped:
                with gzip.open(file_path, 'rt') as f:
                    df = pd.read_csv(f, sep='\t')
                    print(f"[GWAS] Loaded {len(df)} rows from gzipped file")
                    return df
            else:
                df = pd.read_csv(file_path, sep='\t')
                print(f"[GWAS] Loaded {len(df)} rows from uncompressed file")
                return df
        
        # For larger files, use chunking
        chunks = []
        total_rows = 0
        
        print(f"[GWAS] Large file detected, using chunked reading with {chunk_size} rows per chunk")
        
        if is_gzipped:
            # Create TextFileReader object for chunked reading from gzipped file
            with gzip.open(file_path, 'rt') as f:
                # Get initial chunk to determine column types for optimization
                first_chunk = pd.read_csv(f, sep='\t', nrows=1000)
                print(f"[GWAS] Read first chunk with {len(first_chunk)} rows to determine column types")
                
                # Reopen the file and read in chunks with optimized dtypes
                f.seek(0)
                chunk_reader = pd.read_csv(f, sep='\t', chunksize=chunk_size, dtype=first_chunk.dtypes.to_dict())
                
                for i, chunk in enumerate(chunk_reader):
                    chunks.append(chunk)
                    total_rows += len(chunk)
                    
                    # Print progress every 5 chunks
                    if (i+1) % 5 == 0:
                        elapsed = (datetime.now() - start_time).total_seconds()
                        print(f"[GWAS] Progress: loaded {i+1} chunks ({total_rows} rows) in {elapsed:.1f} seconds")
        else:
            # Get initial chunk to determine column types for optimization
            first_chunk = pd.read_csv(file_path, sep='\t', nrows=1000)
            print(f"[GWAS] Read first chunk with {len(first_chunk)} rows to determine column types")
            
            # Read in chunks with optimized dtypes
            chunk_reader = pd.read_csv(file_path, sep='\t', chunksize=chunk_size, dtype=first_chunk.dtypes.to_dict())
            
            for i, chunk in enumerate(chunk_reader):
                chunks.append(chunk)
                total_rows += len(chunk)
                
                # Print progress every 5 chunks
                if (i+1) % 5 == 0:
                    elapsed = (datetime.now() - start_time).total_seconds()
                    print(f"[GWAS] Progress: loaded {i+1} chunks ({total_rows} rows) in {elapsed:.1f} seconds")
        
        # Combine all chunks
        result_df = pd.concat(chunks, ignore_index=True)
        
        # Calculate final stats
        total_elapsed = (datetime.now() - start_time).total_seconds()
        memory_usage = result_df.memory_usage(deep=True).sum() / (1024*1024)
        
        print(f"[GWAS] Completed loading {len(result_df)} rows in {total_elapsed:.1f} seconds")
        print(f"[GWAS] Final DataFrame size: {memory_usage:.2f} MB in memory")
        
        return result_df
    
    except Exception as e:
        print(f"[GWAS] Error loading GWAS data: {str(e)}")
        raise

@task(cache_policy=None)
def preprocess_gwas_data(gwas_data_df):
    """
    Preprocess GWAS data by splitting variant info and renaming columns.
    Optimized to handle large dataframes efficiently.
    """
    print(f"[GWAS] Preprocessing GWAS data with shape: {gwas_data_df.shape}")
    start_time = datetime.now()
    
    try:
        # Use vectorized string operations for better performance
        if 'variant' in gwas_data_df.columns:
            print(f"[GWAS] Splitting variant field into components")
            # Split variant field into components
            variant_parts = gwas_data_df['variant'].str.split(':', expand=True)
            
            # Assign columns only if they exist in the split result
            if variant_parts.shape[1] >= 4:
                gwas_data_df['CHR'] = variant_parts[0]
                gwas_data_df['POS'] = variant_parts[1]
                gwas_data_df['A2'] = variant_parts[2]
                gwas_data_df['A1'] = variant_parts[3]
                print(f"[GWAS] Successfully extracted CHR, POS, A1, A2 columns")
            else:
                err_msg = f"Variant field doesn't have expected format. Found {variant_parts.shape[1]} parts instead of 4+"
                print(f"[GWAS] Error: {err_msg}")
                raise ValueError(err_msg)

            # Convert POS to integer - use pd.to_numeric with downcast for memory efficiency
            print(f"[GWAS] Converting POS to integer values")
            gwas_data_df['POS'] = pd.to_numeric(gwas_data_df['POS'], errors='coerce', downcast='integer')
            
            # Rename columns
            print(f"[GWAS] Renaming columns")
            gwas_data_df = gwas_data_df.rename(columns={'variant': 'SNPID', 'pval': 'P'})
        else:
            # Handle case where columns might have different naming
            print("[GWAS] Warning: 'variant' column not found in GWAS data. Assuming data is already preprocessed.")
        
        # Calculate and print memory statistics    
        memory_usage = gwas_data_df.memory_usage(deep=True).sum() / (1024*1024)
        elapsed_time = (datetime.now() - start_time).total_seconds()
        print(f"[GWAS] Preprocessing completed in {elapsed_time:.2f} seconds")
        print(f"[GWAS] Preprocessed data shape: {gwas_data_df.shape}, memory usage: {memory_usage:.2f} MB")
            
        return gwas_data_df
    
    except Exception as e:
        print(f"[GWAS] Error preprocessing GWAS data: {str(e)}")
        raise

@task(cache_policy=None)
def filter_significant_snps(gwas_data_df, output_dir, maf_threshold=0.05, p_threshold=5e-8):
    """Filter significant SNPs based on MAF and p-value thresholds."""
    start_time = datetime.now()
    print(f"[GWAS] Filtering significant SNPs (MAF > {maf_threshold}, p < {p_threshold})")
    print(f"[GWAS] Input data has {len(gwas_data_df)} rows")
    
    filtered_dir = os.path.join(output_dir, "processed_raw_data")
    os.makedirs(filtered_dir, exist_ok=True)
    output_path = os.path.join(filtered_dir, "significant_snps.csv")

    # Apply filters
    print(f"[GWAS] Applying MAF filter > {maf_threshold}")
    minor_af_filtered_df = gwas_data_df[gwas_data_df['minor_AF'] > maf_threshold]
    print(f"[GWAS] After MAF filter: {len(minor_af_filtered_df)} rows")
    
    print(f"[GWAS] Applying p-value filter < {p_threshold}")
    significant_snp_df = minor_af_filtered_df[minor_af_filtered_df['P'] <= p_threshold]
    print(f"[GWAS] After p-value filter: {len(significant_snp_df)} rows")
    
    # Remove chromosome X SNPs
    print(f"[GWAS] Removing chromosome X SNPs")
    x_snps_count = significant_snp_df['SNPID'].str.startswith('X:').sum()
    significant_snp_df = significant_snp_df[~significant_snp_df['SNPID'].str.startswith('X:')]
    print(f"[GWAS] Removed {x_snps_count} X chromosome SNPs")
    
    print(f"[GWAS] Final significant SNPs count: {len(significant_snp_df)}")
    print(f"[GWAS] Saving significant SNPs to {output_path}")

    significant_snp_df.to_csv(output_path, index=False)
    
    # Calculate summary statistics
    chromosomes = significant_snp_df['CHR'].value_counts().to_dict()
    chr_summary = ", ".join([f"Chr{k}: {v}" for k, v in sorted(chromosomes.items())])
    elapsed_time = (datetime.now() - start_time).total_seconds()
    
    print(f"[GWAS] Filter completed in {elapsed_time:.2f} seconds")
    print(f"[GWAS] Chromosomes distribution: {chr_summary}")
    
    return significant_snp_df

@task(cache_policy=None)
def prepare_cojo_file(significant_snp_df, output_dir):
    """Prepare data for COJO analysis and save to file."""

    cojo_file_dir = os.path.join(output_dir, "reformated_data_for_cojo")
    os.makedirs(cojo_file_dir, exist_ok=True)
    cojo_file_path = os.path.join(cojo_file_dir, "cojo_extracted_file.csv")

    # Create directory if it doesn't exist
    os.makedirs(os.path.dirname(cojo_file_path), exist_ok=True)
    
    formatted_cojo_df = significant_snp_df.rename(columns={
        'SNPID': 'SNP',
        'A1': 'A1',
        'A2': 'A2',
        'minor_AF': 'freq',
        'beta': 'b',
        'se': 'se',
        'P': 'p',
        'n_complete_samples': 'N'
    })
    
    # Select required columns
    cojo_ready_df = formatted_cojo_df[['SNP', 'A1', 'A2', 'freq', 'b', 'se', 'p', 'N']]
    
    # Save to file with space separator
    cojo_ready_df.to_csv(cojo_file_path, sep=" ", index=False)

    print("COJO ready file: ", cojo_ready_df)
    
    return cojo_file_path

@task(cache_policy=None)
def extract_region_snps(significant_snp_df, variant_position, window_size=500000, chromosome: Optional[str] = "16"):
    """Extract SNPs within a window around a variant position."""
    # Calculate window boundaries
    start_pos = variant_position - window_size
    end_pos = variant_position + window_size

    # Filter SNPs in the region
    if chromosome is not None:
        region_snp_df = significant_snp_df[
            (significant_snp_df['CHR'] == chromosome) & 
            (significant_snp_df['POS'] >= start_pos) & 
            (significant_snp_df['POS'] <= end_pos)
        ]
    else:
        region_snp_df = significant_snp_df[
            (significant_snp_df['POS'] >= start_pos) & 
            (significant_snp_df['POS'] <= end_pos)
        ]
    
    # Add log-transformed p-value column
    region_snp_df = region_snp_df.copy()
    region_snp_df["log_pvalue"] = -np.log10(region_snp_df["P"])
    
    return region_snp_df

@task
def generate_snplist_file(gwas_snps, output_dir):
    """
    Generate a SNP list file for PLINK analysis.
    Returns:
        Path to the created file
    """
    # Make sure the directory exists
    os.makedirs(output_dir, exist_ok=True)
    
    # Define the full file path
    output_path = os.path.join(output_dir, f"chr_sig_locus.snplist.txt")
    
    # Write SNPs to the file
    with open(output_path, 'w') as f:
        for snp_id in gwas_snps["SNPID"]:
            f.write(f"{snp_id}\n")
    
    return output_path

@task
def run_plink_commands(
    plink_binary_path: str,
    snplist_path: str,
    output_prefix: str
) -> Dict[str, str]:
    """
    Run PLINK commands to generate LD matrices.
    Returns:
        Dictionary with paths to output files
    """
    # Create output directory if it doesn't exist
    os.makedirs(os.path.dirname(output_prefix), exist_ok=True)
    
    # Build PLINK command for r matrix
    r_command = (
        f"plink --bfile {plink_binary_path} "
        f"--keep-allele-order --r square "
        f"--extract {snplist_path} "
        f"--out {output_prefix}/test_sig_locus_mt_r"
    )
    
    # Build PLINK command for r² matrix
    r2_command = (
        f"plink --bfile {plink_binary_path} "
        f"--keep-allele-order --r2 square "
        f"--extract {snplist_path} "
        f"--out {output_prefix}/test_sig_locus_mt_r2"
    )
    
    # Execute commands
    r_result = os.system(r_command)
    r2_result = os.system(r2_command)
    
    # Check for errors
    if r_result != 0 or r2_result != 0:
        raise RuntimeError(f"PLINK commands failed: r_result={r_result}, r2_result={r2_result}")
    
    # Return paths to output files
    return {
        "r_ld": f"{output_prefix}_r.ld",
        "r2_ld": f"{output_prefix}_r2.ld"
    }

@task
def run_command(cmd: str) -> subprocess.CompletedProcess:
    """Execute a shell command and handle errors."""
    result = subprocess.run(cmd, shell=True, capture_output=True, text=True)
    if result.returncode != 0:
        print(f"Error running command: {cmd}")
        print(result.stderr)
        raise Exception(f"Command failed with exit code {result.returncode}")
    return result

@task
def download_and_prepare_vcfs(output_dir, population, sample_panel_url) -> Dict[str, Dict[str, str]]:
    """
    Download VCF files for all chromosomes and prepare updated VCF files with proper variant IDs.
    """
    output_dirt = "./data/susie"
    # Use the passed output_dir instead of hardcoded path
    vcf_dir = os.path.join(output_dirt, "vcf")
    updated_vcf_dir = os.path.join(output_dirt, "updated_vcf")
    gwas_dir = os.path.join(output_dir, "gwas")
    
    # Create all necessary directories
    os.makedirs(vcf_dir, exist_ok=True)
    os.makedirs(updated_vcf_dir, exist_ok=True)
    os.makedirs(gwas_dir, exist_ok=True)

    # Sample panel file
    sample_panel_filename = "integrated_call_samples_v3.20130502.ALL.panel"
    sample_panel_path = os.path.join(gwas_dir, sample_panel_filename)

    # Download panel if it doesn't exist
    if not os.path.exists(sample_panel_path):
        run_command(f"wget {sample_panel_url} -O {sample_panel_path}")

    panel = pd.read_csv(sample_panel_path, sep="\t")   
    selected_samples = panel[panel["super_pop"] == population]["sample"].tolist()
    
    with open(f"{output_dir}/{population.lower()}_samples.txt", "w") as f:
        f.write("\n".join([f"{s}\t{s}" for s in selected_samples]))
    
    # Process each chromosome
    result_files = {}
    for chrom in range(1, 23):
        chrom_str = str(chrom)
        vcf_url = f"ftp://ftp.1000genomes.ebi.ac.uk/vol1/ftp/release/20130502/ALL.chr{chrom_str}.phase3_shapeit2_mvncall_integrated_v5b.20130502.genotypes.vcf.gz"
        
        vcf_file = os.path.join(vcf_dir, f"ALL.chr{chrom_str}.vcf.gz")
        updated_vcf_file = os.path.join(updated_vcf_dir, f"ALL.chr{chrom_str}.updated.vcf.gz")
        
        print(f"Processing chromosome {chrom_str}...")
        
        # Download VCF if it doesn't exist
        if not os.path.exists(vcf_file):
            run_command(f"wget {vcf_url} -O {vcf_file}")
        
        # Update variant IDs
        if not os.path.exists(updated_vcf_file):
            vcf = VCF(vcf_file)
            writer = Writer(updated_vcf_file, vcf)
            for variant in vcf:
                variant_chrom = variant.CHROM
                pos = variant.POS
                ref = variant.REF
                alt = variant.ALT[0]
                variant.ID = f"{variant_chrom}:{pos}:{ref}:{alt}"
                writer.write_record(variant)
            writer.close()
        
        result_files[chrom_str] = {
            "vcf": vcf_file,
            "updated_vcf": updated_vcf_file
        }
    
    return result_files

@task
def generate_binary_from_vcf(
    vcf_files, 
    gwas_snplist_file,
    output_dir,
    population
) -> Dict[str, Dict[str, str]]:
    """
    Generate PLINK binary files from VCF files and filter by SNP list.
    """
    plink_binary_dir = os.path.join(output_dir, "plink_binary")
    os.makedirs(plink_binary_dir, exist_ok=True)

    mounted_dir = "/app/data/external_data/susie"
    # Use the samples file from the project's output directory
    # samples_file = os.path.join(output_dir, f"{population.lower()}_samples.txt")
    
    binary_files = {}
    for chrom, files in vcf_files.items():
        updated_vcf_file = files["updated_vcf"]
        
        # Create base binary files
        plink_prefix = os.path.join(plink_binary_dir, f"chr{chrom}_{population.lower()}")
        if not os.path.exists(f"{plink_prefix}.bed"):
            run_command(
                f"plink --vcf {updated_vcf_file} "
                f"--keep {mounted_dir}/{population.lower()}_samples.txt "
                f"--keep-allele-order "
                f"--make-bed --out {plink_prefix} "
            )
        
        # Filter by SNP list
        filtered_prefix = os.path.join(plink_binary_dir, f"chr{chrom}_{population.lower()}_filtered")
        if not os.path.exists(f"{filtered_prefix}.bed"):
            run_command(
                f"plink --bfile {plink_prefix} "
                f"--extract {gwas_snplist_file} "
                f"--keep-allele-order "
                f"--make-bed --out {filtered_prefix}"
            )
        
        binary_files[chrom] = {
            "base": plink_prefix,
            "filtered": filtered_prefix
        }
    
    return binary_files


@task
def merge_plink_binaries(
    binary_files, 
    output_dir,
    population
) -> str:
    """
    Merge filtered PLINK binary files from multiple chromosomes.
    """
    plink_binary_dir = os.path.join(output_dir, "plink_binary")
    os.makedirs(plink_binary_dir, exist_ok=True)
    merged_prefix = os.path.join(plink_binary_dir, f"merged_{population.lower()}")
    
    # Create merge list file
    merge_list_file = os.path.join(plink_binary_dir, "merge_list.txt")
    with open(merge_list_file, "w") as f:
        # Start with the first chromosome as the base
        base_chrom = next(iter(binary_files))
        base_file = binary_files[base_chrom]["filtered"]
        
        # Write the rest to the merge list
        for chrom, files in binary_files.items():
            if chrom != base_chrom:
                f.write(f"{files['filtered']}\n")
    
    # Merge binary files
    if not os.path.exists(f"{merged_prefix}.bed"):
        run_command(
            f"plink --bfile {base_file} "
            f"--merge-list {merge_list_file} "
            f"--keep-allele-order "
            f"--make-bed --out {merged_prefix}"
        )
    
    return merged_prefix

@task
def run_cojo_analysis(
    merged_binary_path,
    cojo_file_path,
    output_dir,
    maf_threshold: float = 0.05
) -> str:
    """
    Run COJO analysis using the merged PLINK binary files.
    """
    # Create output directory for COJO results
    cojo_dir = os.path.join(output_dir, "cojo", "all_chr")
    os.makedirs(cojo_dir, exist_ok=True)
    
    # Define output prefix
    cojo_output = os.path.join(cojo_dir, "all_chr_cojo")
    
    # Run COJO analysis
    run_command(
    f"/app/data/external_data/susie/gcta/gcta-1.94.3-linux-kernel-3-x86_64/gcta64 "
    f"--bfile {merged_binary_path} "
    f"--maf {maf_threshold} "
    f"--cojo-file {cojo_file_path} "
    f"--cojo-slct "
    f"--out {cojo_output}"
)
    
    # Now find the file that ends with .jma.cojo
    jma_cojo_files = glob.glob(f"{cojo_dir}/all_chr_cojo.jma.cojo")
    
    if not jma_cojo_files:
        raise FileNotFoundError(f"No .jma.cojo file found in {cojo_dir}")
    
    # Assuming there is exactly one .jma.cojo file, return its path
    return jma_cojo_files[0]

@task(log_prints=True)
def expand_snp_regions(cojo_results_path, significant_snp_df, output_dir, window_size=500000):
    """Expand regions around independent SNPs identified by COJO"""

    cojo_results_df = pd.read_csv(cojo_results_path, sep='\s+')
    print("COJO results (.jma.cojo): ", cojo_results_df)

    print(f"Expanding regions around {len(cojo_results_df)} independent SNPs with window size {window_size}")
    
    region_files = []
    expanded_dir = os.path.join(output_dir, "expanded_regionss")
    os.makedirs(expanded_dir, exist_ok=True)
    
    for index, row in cojo_results_df.iterrows():
        chrom = row["Chr"]
        pos = row["bp"]
        start_pos = pos - window_size
        end_pos = pos + window_size
        
        df_region = significant_snp_df[
            (significant_snp_df["CHR"].astype(int) == chrom) & 
            (significant_snp_df["POS"] >= start_pos) & 
            (significant_snp_df["POS"] <= end_pos)
        ]
        
        output_file = f"{expanded_dir}/chr{chrom}_pos{pos}_snps.txt"
        df_region.to_csv(output_file, sep="\t", index=False)
        region_files.append(output_file)
        
        print(f"Extracted {len(df_region)} SNPs for Chr{chrom} position {pos} and saved to {output_file}")
    
    return region_files

# Alternative implementation using R scripts directly
@task
def mapping_cojo(cojo_results_path, output_dir):
    """Alternative implementation using an R script string"""
    
    if not HAS_RPY2:
        logging.error("rpy2 not available for mapping_cojo_alt task")
        raise RuntimeError("rpy2 not available")
    
    mapped_dir = os.path.join(output_dir, "mapped_cojo")
    os.makedirs(mapped_dir, exist_ok=True)
    output_path = os.path.join(mapped_dir, "mapped_cojo_results.txt")

    with localconverter(default_converter + pandas2ri.converter + numpy2ri.converter):
        # Create an R function and assign Python variables to R environment        
        ro.globalenv['input_path'] = cojo_results_path
        ro.globalenv['output_path'] = output_path
    
        # Execute R code
        r_script = """
        function() {
            # Load required libraries
            library(readr)
            library(dplyr)
            library(vautils)
            library(data.table)
            
            # Read the input file
            topSNPs <- readr::read_tsv(input_path)
            
            # Rename columns for vautils
            top_snps <- dplyr::rename(topSNPs, rsid = SNP, chromosome = Chr, position = bp)
            
            # Find nearest genes
            mapped_genes <- vautils::find_nearest_gene(
                as.data.frame(top_snps),
                build = "hg19",
                collapse = FALSE,
                snp = "rsid",
                flanking = 1000
            )
            
            # Process results
            mapped_genes <- mapped_genes %>%
                dplyr::mutate(distance = dplyr::recode(distance, "intergenic" = "0")) %>%
                dplyr::mutate(distance = abs(as.numeric(distance))) %>%
                dplyr::arrange(distance) %>%
                dplyr::group_by(rsid) %>%
                dplyr::filter(dplyr::row_number() == 1) %>%
                dplyr::ungroup() %>%
                dplyr::rename(gene_name = GENE)
            
            # Join with original data
            final_df <- dplyr::left_join(top_snps, mapped_genes, by = c("rsid", "chromosome", "position"))
            
            # Write output
            data.table::fwrite(
                final_df,
                output_path,
                col.names = TRUE,
                row.names = FALSE,
                sep = "\t",
                quote = FALSE
            )
            
            return(output_path)
        }
        """
        
        try:
            result = ro.r(r_script)()
            logging.info(f"Successfully mapped COJO results to genes and saved to {output_path}")
        except Exception as e:
            logging.error(f"Error in R execution: {e}")
            raise
    
    return output_path

@task
def grouping_cojo(mapped_cojo_snps, expanded_region_files, output_dir):
    """Group COJO results by gene and save to file"""

    mapped_cojo_snps = pd.read_csv(mapped_cojo_snps, sep="\t")

    # Defensive check and conversion to DataFrame
    if isinstance(mapped_cojo_snps, str):
        raise ValueError("mapped_cojo_snps is a string. It should be a list of dicts or a DataFrame.")

    if isinstance(mapped_cojo_snps, list):
        if all(isinstance(item, dict) for item in mapped_cojo_snps):
            mapped_cojo_snps = pd.DataFrame(mapped_cojo_snps)
        else:
            raise ValueError("mapped_cojo_snps is a list but does not contain dictionaries.")

    elif isinstance(mapped_cojo_snps, dict):
        mapped_cojo_snps = pd.DataFrame([mapped_cojo_snps])

    elif not isinstance(mapped_cojo_snps, pd.DataFrame):
        raise TypeError(f"Unexpected type for mapped_cojo_snps: {type(mapped_cojo_snps)}")

    grouped_dir = os.path.join(output_dir, "grouped_regions")
    os.makedirs(grouped_dir, exist_ok=True)

    gene_region_map = {}

    for file_path in expanded_region_files:
        file_name = os.path.basename(file_path)
        try:
            chrom = file_name.split('_')[0].replace('chr', '')
            pos = int(file_name.split('_')[1].replace('pos', ''))
        except (IndexError, ValueError):
            print(f"Skipping invalid file name format: {file_name}")
            continue

        genes_on_chr = mapped_cojo_snps[mapped_cojo_snps['chromosome'].astype(str) == chrom]
        if genes_on_chr.empty:
            continue

        genes_on_chr = genes_on_chr.copy()
        genes_on_chr['gene_center'] = (genes_on_chr['geneSTART'] + genes_on_chr['geneSTOP']) // 2
        genes_on_chr['distance_to_region'] = (genes_on_chr['gene_center'] - pos).abs()

        closest_gene_row = genes_on_chr.sort_values(by='distance_to_region').iloc[0]
        gene_name = closest_gene_row['gene_name']

        gene_region_map.setdefault(gene_name, []).append(file_path)

    # Save the region-gene mapping
    gene_region_df = pd.DataFrame([
        [gene, region_file]
        for gene, region_files in gene_region_map.items()
        for region_file in region_files
    ], columns=["gene_name", "region_file"])

    map_path = os.path.join(output_dir, "reduced_mapped_expanded_regions.txt")
    gene_region_df.to_csv(map_path, index=False)

    # Merge region files per gene
    merged_file_paths = []
    for gene, file_paths in gene_region_map.items():
        combined_df = pd.concat([pd.read_csv(f, sep='\t') for f in file_paths], ignore_index=True)
        combined_df = combined_df.drop_duplicates()
        output_path = os.path.join(grouped_dir, f"{gene}_merged_snps.txt")
        combined_df.to_csv(output_path, sep='\t', index=False)
        merged_file_paths.append(output_path)

    return merged_file_paths

@task
def extract_gene_types(grouped_cojo_results):
    """Extract unique gene types from grouped COJO results"""
    # Assuming grouped_cojo_results is a list of file paths
    gene_types = []
    for filepath in grouped_cojo_results:
        gene_name = os.path.basename(filepath).split('_merged_snps')[0]
        gene_types.append(gene_name)
    return gene_types


@task
def get_gene_region_files(grouped_cojo_results, selected_gene):
    """Get the region files for the selected gene"""
    return [f for f in grouped_cojo_results if selected_gene in f]

@task
def calculate_ld_for_regions(region_files, plink_bfile, output_dir):
    ld_dir = os.path.join(output_dir, "ld")
    os.makedirs(ld_dir, exist_ok=True)
    
    for region_file in region_files:
        # Example filename: chr2_pos4783929_snps.txt
        base_name = Path(region_file).stem  # → "chr2_pos4783929_snps"
        
        ld_output_prefix = os.path.join(ld_dir, f"{base_name}_ld")
        r2_output_prefix = os.path.join(ld_dir, f"{base_name}_r2")

        ld_output_file = f"{ld_output_prefix}.ld"
        r2_output_file = f"{r2_output_prefix}.ld"

        # LD matrix (correlation)
        if not os.path.exists(ld_output_file):
            run_command(
                f"plink --bfile {plink_bfile} "
                f"--keep-allele-order --r square "
                f"--extract {region_file} "
                f"--out {ld_output_prefix}"
            )

        # LD matrix (r²)
        if not os.path.exists(r2_output_file):
            run_command(
                f"plink --bfile {plink_bfile} "
                f"--keep-allele-order --r2 square "
                f"--extract {region_file} "
                f"--out {r2_output_prefix}"
            )

    print(f"LD calculation completed. Files saved in: {ld_dir}")
    return ld_dir

@task
def check_ld_dimensions(ld_matrix, snp_df, bim_file_path):
    
    if ld_matrix.shape[0] != len(snp_df) or ld_matrix.shape[1] != len(snp_df):
        print("Dimension mismatch detected between LD matrix and SNP list.")
        print(f"LD shape: {ld_matrix.shape}, SNP list length: {len(snp_df)}")

        # Load available SNP IDs from bim file (column 2 = SNP)
        available_snps = pd.read_csv(bim_file_path, sep="\t", header=None, names=["CHR", "SNP", "CM", "POS", "A1", "A2"])
        available_snps_set = set(available_snps["SNP"])

        # Identify missing SNPs
        missing_mask = ~snp_df["SNPID"].isin(available_snps_set)
        missing_snps = snp_df[missing_mask]

        print(f"Missing SNPs count: {len(missing_snps)}")

        # Filter out the missing SNPs from snp_df
        filtered_snp_df = snp_df[~missing_mask].reset_index(drop=True)

        print(f"Filtered SNP list length: {len(filtered_snp_df)}")
        return filtered_snp_df

    print("No dimension mismatch. No filtering needed.")
    return snp_df

@task
def check_ld_semidefiniteness(R_df):
    """
    Check if the LD matrix is semidefinite.
    """
    eigvals = np.linalg.eigvalsh(R_df)
    min_eigval = eigvals.min()
    if min_eigval < 0:
        eps = 0.1
        R_df += np.eye(R_df.shape[0]) * eps
    
    return R_df
    

@task(cache_policy=None)
def run_susie_analysis(snp_df, ld_matrix, n=503, L=10):
    """Run SuSiE analysis on SNP data with LD matrix."""

    if not HAS_SUSIE:
        raise ImportError("SuSiE R package is not available. Cannot run analysis.")
    
    ro.r('set.seed(123)')

    # Prepare data for SuSiE
    try:
        # Check for required columns
        if 'beta' not in snp_df.columns or 'se' not in snp_df.columns:
            raise ValueError("SNP DataFrame must contain 'beta' and 'se' columns")
        
        # Check for matrix dimensions
        if ld_matrix.shape[0] != len(snp_df) or ld_matrix.shape[1] != len(snp_df):
            # TODO: EXTRACT missing snps
            raise ValueError(f"LD matrix dimensions ({ld_matrix.shape}) don't match SNP data length ({len(snp_df)})")
        
        # Run SuSiE analysis
        with localconverter(default_converter + pandas2ri.converter + numpy2ri.converter):
            fit = susieR.susie_rss(
                bhat=snp_df["beta"].values.reshape(len(snp_df), 1),
                shat=snp_df["se"].values.reshape(len(snp_df), 1),
                R=ld_matrix,
                L=L,
                n=n
                # max_iter=500
            )
        
        return fit
    except Exception as e:
        logging.error(f"Error in SuSiE analysis: {str(e)}")
        raise

@task(cache_policy=None)
def get_credible_sets(fit, R_df, coverage=0.95, min_abs_corr=0.5):
    """Get credible sets from SuSiE fit."""
    if not HAS_SUSIE:
        raise ImportError("SuSiE R package is not available. Cannot get credible sets.")
    
    credible_sets = susieR.susie_get_cs(
        fit, 
        coverage=coverage, 
        min_abs_corr=min_abs_corr, 
        Xcorr=R_df
    )
    
    return credible_sets

@task
def formattating_credible_sets(filtered_snp, fit, R_df):
    with localconverter(default_converter + pandas2ri.converter + numpy2ri.converter):
        filtered_snp["cs"] = 0
        
        # Check if fit is valid
        print(f"fit object type: {type(fit)}")
        
        # Try to get the credible sets
        try:
            cs_result = susieR.susie_get_cs(fit, coverage=0.95, min_abs_corr=0.5, Xcorr=R_df)
            print(f"cs_result type: {type(cs_result)}")
            print(f"cs_result keys: {list(cs_result.keys()) if hasattr(cs_result, 'keys') else 'No keys'}")
        except Exception as e:
            print(f"Error getting credible sets: {e}")
            cs_result = None
        
        # Try to get the PIPs with proper error handling
        try:
            # Check if fit object seems valid before calling R function
            pips = susieR.susie_get_pip(fit)
            # Make sure pips is a numeric array
            if pips is not None:
                pip_array = np.array(pips)
                print(f"PIP array shape: {pip_array.shape}")
                print(f"PIP array type: {pip_array.dtype}")
                filtered_snp["pip"] = pip_array
            else:
                print("Warning: PIPs returned None")
                filtered_snp["pip"] = 0.0
        except Exception as e:
            print(f"Error getting PIPs: {e}")
            filtered_snp["pip"] = 0.0
        
        # Initialize as empty in case we don't have valid credible sets
        credible_snp_indices = []
        
        # Only process if we have valid credible sets
        if cs_result is not None:
            # Access the 'cs' key from the OrdDict if it exists
            if 'cs' in cs_result:
                credible_sets = cs_result['cs']
                
                # Convert to a list if it's not already
                if isinstance(credible_sets, dict):
                    # If 'cs' is itself a dictionary, extract its values
                    cs_values = list(credible_sets.values())
                    n_cs = len(cs_values)
                else:
                    # Try to get the length of the credible sets
                    n_cs = len(credible_sets) if hasattr(credible_sets, '__len__') else 0
                    cs_values = credible_sets
                    
                print(f"Number of credible sets: {n_cs}")
                
                # Only proceed if we have credible sets and cs_index exists
                if n_cs > 0 and 'cs_index' in cs_result:
                    # Use cs_index from the result directly - it contains the indices
                    cs_indices = cs_result['cs_index']
                    
                    # Process each credible set - fix for handling scalar values
                    for i, indices in enumerate(cs_indices):
                        # Handle different types of indices - could be scalar, list, array
                        if isinstance(indices, (np.int32, np.int64, int)):
                            # It's a single index - convert to Python 0-indexed
                            idx = int(indices) - 1
                            filtered_snp.loc[idx, "cs"] = i + 1
                            credible_snp_indices.append(idx)
                        elif hasattr(indices, '__len__') and len(indices) > 0:
                            # It's a sequence - convert all indices
                            indices_array = np.array(indices) - 1
                            # Mark these SNPs with their credible set number
                            filtered_snp.loc[indices_array, "cs"] = i + 1
                            credible_snp_indices.extend(indices_array)
        
        # If we found any credible SNPs, return them
        if credible_snp_indices:
            credible_snps = filtered_snp.loc[credible_snp_indices, :]
        else:
            # Otherwise, use PIP threshold as fallback
            credible_snps = filtered_snp.loc[filtered_snp["pip"] > 0.5, :]
            
        return credible_snps

### Project-based Analysis Tasks
@task(cache_policy=None)
def create_project_from_upload(db, user_id, filename, file_id):
    """Create a project automatically when a GWAS file is uploaded"""
    try:
        # Generate project name from filename
        project_name = f"Analysis - {filename.split('.')[0]}"
        
        # Create project
        project_id = db.create_project(user_id, project_name, file_id)
        
        print(f"Created project {project_id} for file {filename}")
        return project_id
    except Exception as e:
        print(f"Error creating project: {str(e)}")
        raise

@task(cache_policy=None)
def save_analysis_state_task(db, user_id, project_id, state_data):
    """Save analysis state to file system"""
    try:
        db.save_analysis_state(user_id, project_id, state_data)
        print(f"Saved analysis state for project {project_id}")
        return True
    except Exception as e:
        print(f"Error saving analysis state: {str(e)}")
        raise

@task(cache_policy=None)
def load_analysis_state_task(db, user_id, project_id):
    """Load analysis state from file system"""
    try:
        state = db.load_analysis_state(user_id, project_id)
        if state:
            print(f"Loaded analysis state for project {project_id}")
        else:
            print(f"No analysis state found for project {project_id}")
        return state
    except Exception as e:
        print(f"Error loading analysis state: {str(e)}")
        raise

@task(cache_policy=None)
def create_analysis_result_task(db, project_id, population, gene_types_identified):
    """Create analysis result entry in database"""
    try:
        analysis_id = db.create_analysis_result(project_id, population, gene_types_identified)
        print(f"Created analysis result {analysis_id} for project {project_id}")
        return analysis_id
    except Exception as e:
        print(f"Error creating analysis result: {str(e)}")
        raise

@task(cache_policy=None)
def create_credible_sets_task(db, analysis_id, credible_sets_data):
    """Create credible sets entries in database"""
    try:
        credible_set_ids = {}
        for gene_type, data in credible_sets_data.items():
            credible_set_id = db.create_credible_set(analysis_id, gene_type, data)
            credible_set_ids[gene_type] = credible_set_id
            print(f"Created credible set {credible_set_id} for gene type {gene_type}")
        
        return credible_set_ids
    except Exception as e:
        print(f"Error creating credible sets: {str(e)}")
        raise

@task(cache_policy=None)
def check_existing_credible_sets(db, analysis_id, requested_gene_types):
    """Check which credible sets already exist and which need to be computed"""
    try:
        existing_sets = {}
        missing_gene_types = []
        
        for gene_type in requested_gene_types:
            if db.check_credible_set_exists(analysis_id, gene_type):
                credible_set = db.get_credible_sets(analysis_id, gene_type=gene_type)
                if credible_set:
                    existing_sets[gene_type] = credible_set[0]  # Get first result
                    print(f"Found existing credible set for {gene_type}")
            else:
                missing_gene_types.append(gene_type)
                print(f"Need to compute credible set for {gene_type}")
        
        return existing_sets, missing_gene_types
    except Exception as e:
        print(f"Error checking existing credible sets: {str(e)}")
        raise

@task(cache_policy=None)
def get_project_analysis_path_task(db, user_id, project_id):
    """Get the analysis path for a project"""
    try:
        analysis_path = db.get_project_analysis_path(user_id, project_id)
        
        # Create directory structure if it doesn't exist
        os.makedirs(analysis_path, exist_ok=True)
        os.makedirs(os.path.join(analysis_path, "preprocessed_data"), exist_ok=True)
        os.makedirs(os.path.join(analysis_path, "plink_binary"), exist_ok=True)
        os.makedirs(os.path.join(analysis_path, "cojo"), exist_ok=True)
        os.makedirs(os.path.join(analysis_path, "expanded_regions"), exist_ok=True)
        os.makedirs(os.path.join(analysis_path, "ld"), exist_ok=True)
        
        print(f"Project analysis path: {analysis_path}")
        return analysis_path
    except Exception as e:
        print(f"Error getting project analysis path: {str(e)}")
        raise

@task(cache_policy=None)
def check_enrich_v2(db, user_id, credible_set_id, variant, phenotype, hypothesis_id):
    """Check if enrichment exists for credible set, variant, and phenotype"""
    try:
        emit_task_update(
            hypothesis_id=hypothesis_id,
            task_name="Verifying existence of enrichment data",
            state=TaskState.STARTED,
            progress=0  
        )
        
        enrich = db.get_enrich_by_credible_set(user_id, credible_set_id, variant, phenotype)
        
        if enrich:
            emit_task_update(
                hypothesis_id=hypothesis_id,
                task_name="Verifying existence of enrichment data",
                state=TaskState.COMPLETED,
                progress=80,
                details={"found": True, "enrich": enrich}
            )
            return enrich
            
        emit_task_update(
            hypothesis_id=hypothesis_id,
            task_name="Verifying existence of enrichment data",
            state=TaskState.COMPLETED,
            details={"found": False},
            next_task="Getting candidate genes"
        )
        return None
        
    except Exception as e:
        emit_task_update(
            hypothesis_id=hypothesis_id,
            task_name="Verifying existence of enrichment data",
            state=TaskState.FAILED,
            error=str(e)
        )
        raise

@task(cache_policy=None)
def create_enrich_data_v2(db, user_id, project_id, credible_set_id, variant, phenotype, causal_gene, relevant_gos, causal_graph, hypothesis_id):
    """Create enrichment data with project and credible set references"""
    try:
        emit_task_update(
            hypothesis_id=hypothesis_id,
            task_name="Creating enrich data",
            state=TaskState.STARTED
        )

        print("Creating enrich data in the database with project context")
        enrich_id = db.create_enrich_v2(
            user_id, project_id, credible_set_id, variant, 
            phenotype, causal_gene, relevant_gos, causal_graph
        )

        emit_task_update(
            hypothesis_id=hypothesis_id,
            task_name="Creating enrich data",
            state=TaskState.COMPLETED,
            details={"enrichment_id": enrich_id}
        )
        
        hypothesis_history = status_tracker.get_history(hypothesis_id)
        print("Updating hypothesis in the database...")
        hypothesis_data = {
                "task_history": hypothesis_history,
            }
        db.update_hypothesis(hypothesis_id, hypothesis_data)

        return enrich_id
    except Exception as e:
        emit_task_update(
            hypothesis_id=hypothesis_id,
            task_name="Creating enrich data",
            state=TaskState.FAILED,
            error=str(e)          
        )
        raise

@task(cache_policy=None, retries=2)
def create_hypothesis_v2(db, user_id, project_id, enrich_id, go_id, variant_id, phenotype, causal_gene, causal_graph, summary, hypothesis_id):
    """Create hypothesis with project reference"""
    try:
        emit_task_update(
            hypothesis_id=hypothesis_id,
            task_name="Generating hypothesis",
            state=TaskState.STARTED,
            details={"go_id": go_id}
        )
        
        hypothesis_history = status_tracker.get_history(hypothesis_id)
        print("Creating hypothesis in the database with project context...")
        
        # Update the existing hypothesis with the new data
        hypothesis_data = {
                "project_id": project_id,
                "enrich_id": enrich_id,
                "go_id": go_id,
                "variant": variant_id,
                "phenotype": phenotype,
                "causal_gene": causal_gene,
                "graph": causal_graph,
                "summary": summary,
                "biological_context": "",
                "status": "completed",
                "task_history": hypothesis_history,
            }
        db.update_hypothesis(hypothesis_id, hypothesis_data)

        emit_task_update(
            hypothesis_id=hypothesis_id,
            task_name="Generating hypothesis",
            state=TaskState.COMPLETED,
            details={
                "status": "completed",
                "result": hypothesis_data
            }
        )
        
        # Update task history one more time
        hypothesis_history = status_tracker.get_history(hypothesis_id)
        hypothesis_data = {
                "task_history": hypothesis_history,
            }
        db.update_hypothesis(hypothesis_id, hypothesis_data)
        
        return hypothesis_id
    except Exception as e:
        emit_task_update(
            hypothesis_id=hypothesis_id,
            task_name="Generating hypothesis",
            state=TaskState.FAILED,
            error=str(e)          
        )
        raise<|MERGE_RESOLUTION|>--- conflicted
+++ resolved
@@ -10,9 +10,7 @@
 from socketio_instance import socketio
 from status_tracker import status_tracker, TaskState
 from utils import emit_task_update
-<<<<<<< HEAD
 from loguru import logger
-=======
 import gwaslab as gl
 import pandas as pd
 import numpy as np
@@ -99,7 +97,6 @@
     HAS_RPY2 = False
     HAS_SUSIE = False
     HAS_VAUTILS = False
->>>>>>> 4f39c12b
 
 ### Enrich Tasks
 @task(retries=2, cache_policy=None)
@@ -152,14 +149,7 @@
             next_task="Predicting causal gene",
         )
 
-<<<<<<< HEAD
         result = prolog_query.get_candidate_genes(variant)
-=======
-        print("Executing: get candidate genes")
-        # result = prolog_query.get_candidate_genes(variant)
-        # mock
-        result = ['MMP2', 'RPGRIP1L', 'FTO', 'IRX6', 'IRX5', 'IRX3']
->>>>>>> 4f39c12b
 
         emit_task_update(
             hypothesis_id=hypothesis_id,
@@ -217,16 +207,9 @@
             next_task="Creating enrich data"
         )
 
-<<<<<<< HEAD
         logger.info("Executing: get relevant gene proof")
         result = prolog_query.get_relevant_gene_proof(variant, causal_gene)
 
-=======
-        print("Executing: get relevant gene proof")
-        # result = prolog_query.get_relevant_gene_proof(variant, causal_gene)
-        # mock
-        result = (None, 'user:relevant_gene(A,B):-eqtl_association(B,A),in_tad_with(B,A),in_regulatory_region(B,C),associated_with(C,D),alters_tfbs(B,E,A),regulates(E,A),binds_to(E,F),overlaps_with(F,C),hideme([!])')
->>>>>>> 4f39c12b
         emit_task_update(
             hypothesis_id=hypothesis_id,
             task_name="Getting relevant gene proof",
@@ -283,16 +266,8 @@
             next_task="Creating enrich data"
         )
 
-<<<<<<< HEAD
         logger.info("Retrying get relevant gene proof")
         result = prolog_query.get_relevant_gene_proof(variant, causal_gene)
-=======
-        print("Retrying get relevant gene proof")
-        # result = prolog_query.get_relevant_gene_proof(variant, causal_gene)
-        # mock
-        result = (None, 'user:relevant_gene(A,B):-eqtl_association(B,A),in_tad_with(B,A),in_regulatory_region(B,C),associated_with(C,D),alters_tfbs(B,E,A),regulates(E,A),binds_to(E,F),overlaps_with(F,C),hideme([!])')
-
->>>>>>> 4f39c12b
        
         emit_task_update(
             hypothesis_id=hypothesis_id,
@@ -388,11 +363,7 @@
     except Exception as e:
         emit_task_update(
             hypothesis_id=hypothesis_id,
-<<<<<<< HEAD
-            task_name="Verifying existence of hypothesis data",
-=======
             task_name="Verifying existance of hypothesis data",
->>>>>>> 4f39c12b
             state=TaskState.FAILED,
             error=str(e)          
         )
@@ -438,20 +409,9 @@
             state=TaskState.STARTED,
             next_task="Querying gene data"
         )
-<<<<<<< HEAD
 
         logger.info("Fetching gene IDs...")
         result = prolog_query.get_gene_ids(gene_names)
-=======
-        print("Fetching gene IDs...")
-        if name == 1:
-            result = ['ensg00000140718']
-        elif name == 2:
-            result = ['ensg00000143799', 'ensg00000176485', 'ensg00000132170']
-
-        
-        # result = prolog_query.get_gene_ids(gene_names)
->>>>>>> 4f39c12b
 
         emit_task_update(
             hypothesis_id=hypothesis_id,
@@ -479,15 +439,8 @@
             next_task="Querying variant data"
         )
 
-<<<<<<< HEAD
         logger.info("Executing Prolog query to retrieve gene names...")
         result = prolog_query.execute_query(query)
-=======
-        print("Executing Prolog query to retrieve gene names...")
-        # result = prolog_query.execute_query(query)
-        # mock
-        result = ['irx3', 'irx3', 'fto', 'foxa2', 'foxa2', 'irx3', 'foxa2']
->>>>>>> 4f39c12b
 
         emit_task_update(
             hypothesis_id=hypothesis_id,
@@ -514,15 +467,8 @@
             state=TaskState.STARTED,
             next_task="Querying phenotype data"
         )
-<<<<<<< HEAD
         logger.info("Executing Prolog query to retrieve variant ids...")
         result = prolog_query.execute_query(query)
-=======
-        print("Executing Prolog query to retrieve variant ids...")
-        # result = prolog_query.execute_query(query)
-        # mock
-        result = ["chr16:53767042-53767042-'T'>'C'", "chr16:53767042-53767042-'T'>'C'", "chr16:53767042-53767042-'T'>'C'", "chr16:53767042-53767042-'T'>'C'"]
->>>>>>> 4f39c12b
 
         emit_task_update(
             hypothesis_id=hypothesis_id,
@@ -549,15 +495,8 @@
             state=TaskState.STARTED,
             next_task="Generating graph summary"
         )
-<<<<<<< HEAD
         logger.info("Executing Prolog query to retrieve phenotype id...")
         result = prolog_query.execute_query(f"term_name(efo(X), {phenotype})")
-=======
-        print("Executing Prolog query to retrieve phenotype id...")
-        # result = prolog_query.execute_query(f"term_name(efo(X), {phenotype})")
-        # mock
-        result = 'go_1902418'
->>>>>>> 4f39c12b
 
         emit_task_update(
             hypothesis_id=hypothesis_id,
