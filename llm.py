import json
from typing import List

import scipy.spatial

from pydantic import BaseModel
from llama_index.core.llms import ChatMessage
from llama_index.llms.openai import OpenAI
from llama_index.llms.anthropic import Anthropic
import openai
import scipy
import os

def split_text(text: str, n=100, character=" ") -> List[str]:
    """Split the text every ``n``-th occurrence of ``character``"""
    text = text.split(character)
    return [character.join(text[i : i + n]).strip() for i in range(0, len(text), n)]

def split_documents(documents: dict) -> dict:
    """Split documents into passages"""
    titles, texts = [], []
    for title, text in zip(documents["title"], documents["text"]):
        if text is not None:
            for passage in split_text(text):
                titles.append(title if title is not None else "")
                texts.append(passage)
    return {"title": titles, "text": texts}

class GoTerm(BaseModel):
    rank: int
    name: str
    reason: str

class Response(BaseModel):
    terms: List[GoTerm]

class LLM:

    def __init__(self, llm="gpt4", temperature=0.0):

        
        self.temperature = temperature
        if llm == "gpt4":
            #Check that the openai key is available
            try:
                openai_api_key = os.getenv("OPENAI_API_KEY")
                openai.api_key = openai_api_key
                self.llm = OpenAI(api_key=openai_api_key, temperature=temperature, model="gpt-4-0613")
                # self.llm = OpenAI(api_key=openai_api_key, temperature=temperature, model="gpt-35-turbo-0613")
            except KeyError:
                raise ValueError("Please set the OPENAI_API_KEY environment variable")
        elif llm == "claude":
            # Check that Anthropic key is available
            try:
                anthropic_api_key = os.getenv("ANTHROPIC_API_KEY")
                self.llm = Anthropic(api_key=anthropic_api_key, temperature=temperature, model="claude-3-5-sonnet-20240620")
            except KeyError:
                raise ValueError("Please set the ANTHROPIC_API_KEY environment variable")
    
    
    def predict_casual_gene(self, phenotype, genes, 
                            prev_gene = None, rule=None):
<<<<<<< HEAD
=======
    def predict_casual_gene(self, phenotype, genes, 
                            prev_gene = None, rule=None):
>>>>>>> 1c276e4e
        """
        Given a variant, a list of candidate genes and a phenotype, query the LLM to predict the causal gene
        """
        genes = sorted(genes)
        genes_fmt = []
        for gene in genes:
            genes_fmt.append("{" + gene + "}")
            
        genes_str = ",".join(genes_fmt)
        if rule is None:
            system_prompt = """You are an expert in biology and genetics.
                            Your task is to identify likely causal genes within a locus for a given GWAS phenotype based on literature evidence.
<<<<<<< HEAD

                            From the list, provide the likely causal gene (matching one of the given genes), confidence (0: very unsure to 1: very confident), and a brief reason (50 words or less) for your choice.

                            Return your response in JSON format, excluding the GWAS phenotype name and gene list in the locus. JSON keys should be ‘causal_gene’,‘confidence’,‘reason’.
                            Don't add any additional information to the response.
=======
        if rule is None:
            system_prompt = """You are an expert in biology and genetics.
                            Your task is to identify likely causal genes within a locus for a given GWAS phenotype based on literature evidence.

                            From the list, provide the likely causal gene (matching one of the given genes), confidence (0: very unsure to 1: very confident), and a brief reason (50 words or less) for your choice.
                            From the list, provide the likely causal gene (matching one of the given genes), confidence (0: very unsure to 1: very confident), and a brief reason (50 words or less) for your choice.

                            Return your response in JSON format, excluding the GWAS phenotype name and gene list in the locus. JSON keys should be ‘causal_gene’,‘confidence’,‘reason’.
                            Don't add any additional information to the response.
                            Return your response in JSON format, excluding the GWAS phenotype name and gene list in the locus. JSON keys should be ‘causal_gene’,‘confidence’,‘reason’.
                            Don't add any additional information to the response.
>>>>>>> 1c276e4e
                        """
        else:
            assert prev_gene is not None, "Previous gene must be provided when rule is provided"
            system_prompt = f"""You are an expert in biology and genetics.
                            Your task is to identify likely causal genes within a locus for a given GWAS phenotype based on literature evidence.

                            From the list, provide the likely causal gene (matching one of the given genes), confidence (0: very unsure to 1: very confident), and a brief reason (50 words or less) for your choice.
                            
                            You previously identified {prev_gene} as a causal gene. Your prediction couldn't be verified by the following prolog rule:
                            
                            {rule}
                            
                            Make sure your prediction is consistent with the rule.
                            Return your response in JSON format, excluding the GWAS phenotype name and gene list in the locus. JSON keys should be ‘causal_gene’,‘confidence’,‘reason’.
                            Don't add any additional information to the response.
                        """
            
        
        # print(f"Systen Prompt: {system_prompt}")
<<<<<<< HEAD
=======
        else:
            assert prev_gene is not None, "Previous gene must be provided when rule is provided"
            system_prompt = f"""You are an expert in biology and genetics.
                            Your task is to identify likely causal genes within a locus for a given GWAS phenotype based on literature evidence.

                            From the list, provide the likely causal gene (matching one of the given genes), confidence (0: very unsure to 1: very confident), and a brief reason (50 words or less) for your choice.
                            
                            You previously identified {prev_gene} as a causal gene. Your prediction couldn't be verified by the following prolog rule:
                            
                            {rule}
                            
                            Make sure your prediction is consistent with the rule.
                            Return your response in JSON format, excluding the GWAS phenotype name and gene list in the locus. JSON keys should be ‘causal_gene’,‘confidence’,‘reason’.
                            Don't add any additional information to the response.
                        """
            
        
        # print(f"Systen Prompt: {system_prompt}")
>>>>>>> 1c276e4e
        query = f"GWAS Phenotype: {phenotype}\nGenes: {genes_str}"
        print(f"Query: {query}")
        messages = [
                        ChatMessage(role="system", content=system_prompt),
                        ChatMessage(role="user", content=query),
                    ]
        response = self.llm.chat(messages).message.content
        print(f"LLM Response: {response}")
        try:
            response = json.loads(response)
        except:
            # retry
            response = self.llm.chat(messages)
            response = json.loads(response)
        return response
        
    def get_relevant_go(self, phentoype, enrich_tbl, 
                        k=10):
        """
        Given a phenotype, a sequence variant and an enrichment analysis table, get the top k relevant GO terms relevant to the phenotype by prompting the LLM using RAG
        :param phentoype: GWAS Phenotype/Trait
        :param variant: Sequence Variant
        :param enrich_tbl: Table containing the over-presentation test expected columns are ID, Term, Desc, Adjusted P-val
        :return: dict obj containing the k relevant GO terms, their p-val and the reason why the LLM thinks they are relevant to the phenotype
        """
        # tmp_file = tempfile.NamedTemporaryFile("w+")
        # df.drop(columns=["ID", "Adjusted P-value", "Genes"], inplace=True)
        # df.to_csv(tmp_file, index=False)
        
        #Embed the GO terms and their descriptions.
        res = self._retrieve_top_k_go_terms(phentoype, enrich_tbl, k)
        
        return res

    def _embed_dataset(self, batch):
        combined_text = []
        for title, text in zip(batch['title'], batch['text']):
            combined_text.append(' [SEP] '.join([title, text]))

        return {"embeddings" : self.embed_model.encode(combined_text)}

    def _retrieve_top_k_go_terms(self, query, data, k):
        """
        Given a query and a dataset containing document embeddings, retrieve the top k most relevant documents using a metric (e.g MIPS)
        :param query: The query to use for retrieval
        :param dataset: The embedded documents
        :param k: Number of documents to retrieve
        :return:
        """
        texts = []
        for _, row in data.iterrows():
            term, desc = row["Term"].strip(), row["Desc"].strip()
            texts.append(f"{term} [SEP] {desc}")
        client = openai.Client()
        embeddings =  client.embeddings.create(input = texts, model="text-embedding-3-small").data
        data["embeddings"] = [emb.embedding for emb in embeddings]
        query_embedding = client.embeddings.create(input = [query], model="text-embedding-3-small").data[0].embedding
        data["similarity"] = data.embeddings.apply(lambda x: 1 - scipy.spatial.distance.cosine(x, query_embedding))
        res = data.sort_values("similarity", ascending=False).head(k)
        print("these are response: ", type(res))     
        # subset_go = {"ID": [], "Name": [], "Rank": [],  "Genes": [], "Adjusted P-value": []}
        # i = 1
        # for _, row in res.iterrows():
        #     go_id, name, rank, pval, genes = row["ID"], row["Term"], i, row["Adjusted P-value"], row["Genes"]
        #     subset_go["ID"].append(go_id.strip())
        #     subset_go["Name"].append(name.strip())
        #     subset_go["Rank"].append(rank)
        #     subset_go["Genes"].append(genes)
        #     subset_go["Adjusted P-value"].append(pval)
        #     i += 1
        # return subset_go
        subset_go = []
        i = 1
        for _, row in res.iterrows():
            go_entry = {
                "id": row["ID"].strip(),
                "name": row["Term"].strip(),
                "genes": row["Genes"].split(';'),
                "p": row["Adjusted P-value"],
                "rank": i
            }
            subset_go.append(go_entry)
            i += 1

        return subset_go


    def get_structured_response(self, response, enrich_table):
        """
        Use outlines to generate a structured response to a prompt
        :param prompt: Prompt to use
        :param enrich_table: Enrichment table
        :return:
        """
        # model = models.openai("gpt-4-0163", api_key=openai.api_key)
        # generator = outlines.generate.json(model, Response)
        # # rng = torch.Generator(device="cuda")
        # # rng.manual_seed(42)
        # response = generator(prompt)
        subset_go = {"ID": [], "Name": [], "Rank": [],   "Reason": [], "Genes": [], "Adjusted P-value": []}

        for res in response.terms:
            row = enrich_table[enrich_table["Term"].str.contains(res.name, case=False)]
            if len(row) == 0:
                print(f"Couldn't find {res['Name']}")
                continue
            elif len(row) > 1:
                row = row.head(1)
            go_id, name, rank, reason, pval, genes = row["ID"].iloc[0], row["Term"].iloc[0], res.rank, \
                res.reason, row["Adjusted P-value"].iloc[0], row["Genes"].iloc[0]
            if go_id not in subset_go["ID"]:
                subset_go["ID"].append(go_id)
                subset_go["Name"].append(name)
                subset_go["Rank"].append(rank)
                subset_go["Reason"].append(reason)
                subset_go["Genes"].append(genes)
                subset_go["Adjusted P-value"].append(pval)

        return subset_go
    
    def summarize_graph(self, graph):
        system_prompt = f"""You are an expert in biology and genetics. You have been provided with a graph provides a hypothesis for the connection of a SNP to a phenotype in terms of genes and Go terms. 
                   Your task is to summarize the graph in 150 words or less. Return your response in JSON format with the key 'summary'. Don't add any additional information to the response."""
        
        query = f"Graph: {graph}"
        messages = [
                        ChatMessage(role="system", content=system_prompt),
                        ChatMessage(role="user", content=query),
                    ]

        response = self.llm.chat(messages).message.content
        print(f"LLM Response: {response}")
        try:
            response = json.loads(response)
            return response["summary"]
        except:
            response = self.llm.chat(messages).message.content #retry
            response = json.loads(response)
            return response["summary"]
        
    
    def chat(self, query, graph):
        """
        Given a graph as a context, chat with the LLM
        """
        
        system_prompt = f"""You are an expert in biology and genetics. 
        Use the provided graph, which describes a potential hypothesis as to why a SNP is causally related to a phenotype, as a context and answer the query. Your answer should be 100 words or less.
        
        Return your response in JSON format. JSON key should be `response`. Don't add any additional information to the response."""
                     
        query = f"Graph: {graph}\nQuery: {query}"
        messages = [
                        ChatMessage(role="system", content=system_prompt),
                        ChatMessage(role="user", content=query),
                    ]
        response = self.llm.chat(messages).message.content
        print(f"LLM Response: {response}")
        try:
            response = json.loads(response)
            return response["response"]
        except:
            response = self.llm.chat(messages).message.content
            response = json.loads(response)
            return response["response"]<|MERGE_RESOLUTION|>--- conflicted
+++ resolved
@@ -60,11 +60,8 @@
     
     def predict_casual_gene(self, phenotype, genes, 
                             prev_gene = None, rule=None):
-<<<<<<< HEAD
-=======
     def predict_casual_gene(self, phenotype, genes, 
                             prev_gene = None, rule=None):
->>>>>>> 1c276e4e
         """
         Given a variant, a list of candidate genes and a phenotype, query the LLM to predict the causal gene
         """
@@ -77,13 +74,6 @@
         if rule is None:
             system_prompt = """You are an expert in biology and genetics.
                             Your task is to identify likely causal genes within a locus for a given GWAS phenotype based on literature evidence.
-<<<<<<< HEAD
-
-                            From the list, provide the likely causal gene (matching one of the given genes), confidence (0: very unsure to 1: very confident), and a brief reason (50 words or less) for your choice.
-
-                            Return your response in JSON format, excluding the GWAS phenotype name and gene list in the locus. JSON keys should be ‘causal_gene’,‘confidence’,‘reason’.
-                            Don't add any additional information to the response.
-=======
         if rule is None:
             system_prompt = """You are an expert in biology and genetics.
                             Your task is to identify likely causal genes within a locus for a given GWAS phenotype based on literature evidence.
@@ -95,7 +85,6 @@
                             Don't add any additional information to the response.
                             Return your response in JSON format, excluding the GWAS phenotype name and gene list in the locus. JSON keys should be ‘causal_gene’,‘confidence’,‘reason’.
                             Don't add any additional information to the response.
->>>>>>> 1c276e4e
                         """
         else:
             assert prev_gene is not None, "Previous gene must be provided when rule is provided"
@@ -115,8 +104,6 @@
             
         
         # print(f"Systen Prompt: {system_prompt}")
-<<<<<<< HEAD
-=======
         else:
             assert prev_gene is not None, "Previous gene must be provided when rule is provided"
             system_prompt = f"""You are an expert in biology and genetics.
@@ -135,7 +122,6 @@
             
         
         # print(f"Systen Prompt: {system_prompt}")
->>>>>>> 1c276e4e
         query = f"GWAS Phenotype: {phenotype}\nGenes: {genes_str}"
         print(f"Query: {query}")
         messages = [
